plugins {
    id "org.jetbrains.kotlin.jvm"
    id "org.jlleitschuh.gradle.ktlint"
}

apply plugin: 'kotlinx-atomicfu'

apply from: "$SUB_PROJECT"
apply from: "$DOC_CREATION"

dependencies {
<<<<<<< HEAD
    api "io.arrow-kt:arrow-core:$VERSION_NAME"
    compileOnly "org.jetbrains.kotlin:kotlin-stdlib:$KOTLIN_VERSION"
=======
    compile "io.arrow-kt:arrow-core:$VERSION_NAME"
>>>>>>> cb5fa8c2

    testImplementation "io.kotest:kotest-runner-junit5-jvm:$KOTEST_VERSION" // for kotest framework
    testImplementation "io.kotest:kotest-assertions-core-jvm:$KOTEST_VERSION" // for kotest core jvm assertions
    testImplementation "io.kotest:kotest-property-jvm:$KOTEST_VERSION" // for kotest property test
}<|MERGE_RESOLUTION|>--- conflicted
+++ resolved
@@ -9,12 +9,7 @@
 apply from: "$DOC_CREATION"
 
 dependencies {
-<<<<<<< HEAD
     api "io.arrow-kt:arrow-core:$VERSION_NAME"
-    compileOnly "org.jetbrains.kotlin:kotlin-stdlib:$KOTLIN_VERSION"
-=======
-    compile "io.arrow-kt:arrow-core:$VERSION_NAME"
->>>>>>> cb5fa8c2
 
     testImplementation "io.kotest:kotest-runner-junit5-jvm:$KOTEST_VERSION" // for kotest framework
     testImplementation "io.kotest:kotest-assertions-core-jvm:$KOTEST_VERSION" // for kotest core jvm assertions
