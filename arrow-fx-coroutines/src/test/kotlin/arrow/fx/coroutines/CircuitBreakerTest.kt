--- conflicted
+++ resolved
@@ -4,17 +4,12 @@
 import io.kotest.assertions.fail
 import io.kotest.assertions.throwables.shouldThrow
 import io.kotest.matchers.shouldBe
+import kotlinx.coroutines.Dispatchers
+import kotlinx.coroutines.withContext
 import kotlinx.coroutines.delay
 import kotlin.time.milliseconds
 import kotlin.time.minutes
 import java.lang.RuntimeException
-import kotlinx.coroutines.withContext
-<<<<<<< HEAD
-import kotlinx.coroutines.Dispatchers
-=======
-import kotlinx.coroutines.delay
-import java.lang.RuntimeException
->>>>>>> c4de9797
 
 class CircuitBreakerTest : ArrowFxSpec(spec = {
 
@@ -117,11 +112,7 @@
     }
 
     // After resetTimeout passes, CB should still be Open, and we should be able to reset to Closed.
-<<<<<<< HEAD
     delay(resetTimeout + 10.milliseconds)
-=======
-    delay((resetTimeout + 10.milliseconds).millis)
->>>>>>> c4de9797
 
     when (val s = cb.state()) {
       is CircuitBreaker.State.Open -> {
@@ -200,11 +191,7 @@
     }
 
     // After resetTimeout passes, CB should still be Open, and we should be able to reset to Closed.
-<<<<<<< HEAD
     delay(resetTimeout + 10.milliseconds)
-=======
-    delay((resetTimeout + 10.milliseconds).millis)
->>>>>>> c4de9797
 
     when (val s = cb.state()) {
       is CircuitBreaker.State.Open -> {
