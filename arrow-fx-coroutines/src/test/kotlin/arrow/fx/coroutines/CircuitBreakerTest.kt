--- conflicted
+++ resolved
@@ -4,13 +4,10 @@
 import io.kotest.assertions.fail
 import io.kotest.assertions.throwables.shouldThrow
 import io.kotest.matchers.shouldBe
-<<<<<<< HEAD
-=======
 import kotlinx.coroutines.Dispatchers
+import kotlinx.coroutines.delay
 import kotlinx.coroutines.withContext
-import kotlinx.coroutines.delay
-import java.lang.RuntimeException
->>>>>>> c4de9797
+import kotlin.time.milliseconds
 
 class CircuitBreakerTest : ArrowFxSpec(spec = {
 
@@ -24,11 +21,7 @@
     val cb = CircuitBreaker.of(maxFailures = maxFailures, resetTimeout = resetTimeout)!!
     var effect = 0
     repeat(Schedule.recurs(10_000)) {
-<<<<<<< HEAD
-      cb.protectOrThrow { evalOn(ComputationPool) { effect += 1 } }
-=======
-      cb.protect { withContext(Dispatchers.Default) { effect += 1 } }
->>>>>>> c4de9797
+      cb.protectOrThrow { withContext(Dispatchers.Default) { effect += 1 } }
     }
     effect shouldBe 10_001
   }
@@ -117,7 +110,7 @@
     }
 
     // After resetTimeout passes, CB should still be Open, and we should be able to reset to Closed.
-    delay((resetTimeout + 10.milliseconds).millis)
+    delay(resetTimeout + 10.milliseconds)
 
     when (val s = cb.state()) {
       is CircuitBreaker.State.Open -> {
@@ -196,7 +189,7 @@
     }
 
     // After resetTimeout passes, CB should still be Open, and we should be able to reset to Closed.
-    delay((resetTimeout + 10.milliseconds).millis)
+    delay(resetTimeout + 10.milliseconds)
 
     when (val s = cb.state()) {
       is CircuitBreaker.State.Open -> {
@@ -273,11 +266,7 @@
 
 tailrec suspend fun stackSafeSuspend(cb: CircuitBreaker, n: Int, acc: Int): Int =
   if (n > 0) {
-<<<<<<< HEAD
-    val s = cb.protectOrThrow { evalOn(ComputationPool) { acc + 1 } }
-=======
-    val s = cb.protect { withContext(Dispatchers.Default) { acc + 1 } }
->>>>>>> c4de9797
+    val s = cb.protectOrThrow { withContext(Dispatchers.Default) { acc + 1 } }
     stackSafeSuspend(cb, n - 1, s)
   } else acc
 
