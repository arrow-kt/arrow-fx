package arrow.fx.coroutines

import arrow.core.Either
import arrow.core.Eval
import io.kotest.assertions.fail
import io.kotest.matchers.should
import io.kotest.matchers.shouldBe
import kotlinx.coroutines.withTimeoutOrNull
import kotlin.math.pow
import kotlin.time.milliseconds
<<<<<<< HEAD
import kotlin.time.nanoseconds
import kotlin.time.seconds
=======
>>>>>>> 79939069

class ScheduleTest : ArrowFxSpec(spec = {

  class MyException : Exception()

  val exception = MyException()

  "Schedule.identity()" {
    val dec: Schedule.Decision<Int?, Int> = Schedule.identity<Int>().calculateSchedule1(1)
    val expected = Schedule.Decision<Int?, Int>(true, 0.nanoseconds, 0, Eval.now(1))

    dec eqv expected
  }

  "Schedule.unfold()" {
    val dec = Schedule.unfold<Number, Int>(0) { it + 1 }.calculateSchedule1(0)
    val expected = Schedule.Decision<Number?, Int>(true, 0.nanoseconds, 1, Eval.now(1))

    dec eqv expected
  }

  "Schedule.forever() == Schedule.unfold(0) { it + 1 }" {
    val foreverDesc = Schedule.forever<Int>().calculateSchedule1(0)
    val unfoldDesc = Schedule.unfold<Int, Int>(0) { it + 1 }.calculateSchedule1(0)

    foreverDesc eqv unfoldDesc
  }

  "Schedule.recurs(negative number)" {
    checkRepeat(Schedule.recurs(-500), expected = 0)
  }

  "Schedule.recurs(0)" {
    checkRepeat(Schedule.recurs(0), expected = 0)
  }

  "Schedule.recurs(1)" {
    checkRepeat(Schedule.recurs(1), expected = 1)
  }

  "Schedule.recurs(n: Int)" {
    val n = 500
    val res = Schedule.recurs<Int>(n).calculateSchedule(0, n + 1)

    res.dropLast(1).map { it.delay.inNanoseconds } shouldBe res.dropLast(1).map { 0.0 }
    res.dropLast(1).map { it.cont } shouldBe res.dropLast(1).map { true }

    res.last() eqv Schedule.Decision(false, 0.nanoseconds, n + 1, Eval.now(n + 1))
  }

  "Schedule.once() repeats 1 additional time" {
    var count = 0
    repeat(Schedule.once()) {
      count++
    }
    count shouldBe 2
  }

  "Schedule.doWhile repeats while condition holds and returns itself" {
    checkRepeat(Schedule.doWhile { it < 10 }, expected = 10)
    checkRepeat(Schedule.doWhile { it > 10 }, expected = 1)
    checkRepeat(Schedule.doWhile { it == 1 }, expected = 2)
  }

  "Schedule.doUntil repeats until the cond is satisfied" {
    checkRepeat(Schedule.doUntil { it < 10 }, expected = 1)
    checkRepeat(Schedule.doUntil { it > 10 }, expected = 11)
    checkRepeat(Schedule.doUntil { it == 1 }, expected = 1)
  }

  "Schedule.doWhile.collect() collects all inputs into a list" {
    checkRepeat(Schedule
      .doWhile<Int> { it < 10 }
      .collect(), expected = listOf(1, 2, 3, 4, 5, 6, 7, 8, 9))
  }

  "Schedule.doUntil.collect() collects all inputs into a list" {
    checkRepeat(Schedule
      .doUntil<Int> { it > 10 }
      .collect(), expected = listOf(1, 2, 3, 4, 5, 6, 7, 8, 9, 10))
  }

  "Repeat a scheduled repeat repeats the whole number" {
    val n = 42
    var count = 0
    repeat(Schedule.recurs(1)) {
      repeat(Schedule.recurs(n)) {
        count++
      }
    }

    count shouldBe ((n + 1) * 2)
  }

  "Schedule.never() times out" {
    withTimeoutOrNull(10.milliseconds) {
      val a: Nothing = repeat(Schedule.never()) {
        1
      }
    } shouldBe null
  }

  "Schedule.spaced()" {
    val duration = 5.seconds
    val res = Schedule.spaced<Double>(duration).calculateSchedule(0.0, 500)

    res.map { it.cont } shouldBe res.map { true }
    res.map { it.delay } shouldBe res.map { duration }
  }

  "Schedule.fibonacci()" {
    val i = 10.0
    val n = 10
    val res = Schedule.fibonacci<Double>(i.seconds).calculateSchedule(0.0, n)

    val sum = res.fold(0.0) { acc, v ->
      acc + v.delay.inSeconds
    }
    val fib = fibs(i).drop(1).take(n)

    res.all { it.cont } shouldBe true
    sum shouldBe fib.sum()
  }

  "Schedule.linear()" {
    val i = 10.0
    val n = 10
    val res = Schedule.linear<Double>(i.seconds).calculateSchedule(0.0, n)

    val sum = res.fold(0.0) { acc, v -> acc + v.delay.inSeconds }
    val exp = linear(i).drop(1).take(n)

    res.all { it.cont } shouldBe true
    sum shouldBe exp.sum()
  }

  "Schedule.exponential()" {
    val i = 10.0
    val n = 10
    val res = Schedule.exponential<Double>(i.seconds).calculateSchedule(0.0, n)

    val sum = res.fold(0.0) { acc, v -> acc + v.delay.inSeconds }
    val expSum = exp(i).drop(1).take(n).sum()

    res.all { it.cont } shouldBe true
    sum shouldBe expSum
  }

  "repeat is stack-safe" {
    checkRepeat(Schedule.recurs(20_000), expected = 20_000)
  }

  "repeat" {
    val stop = RuntimeException("WOOO")
    val dec = Schedule.Decision(true, 10.nanoseconds, 0, Eval.now("state"))
    val n = 100
    val schedule = Schedule({ 0 }) { _: Unit, _ -> dec }

    val eff = SideEffect()

    val l = Either.catch {
      repeat(schedule) {
        if (eff.counter >= n) throw stop
        else eff.increment()
      }
    }

    eff.counter shouldBe 100
    l shouldBe Either.Left(stop)
  }

  "repeat fails fast on errors" {
    val ex = Throwable("Hello")
    repeatOrElseEither(Schedule.recurs(0), { throw ex }) { exc, _ -> exc }
      .fold({ it shouldBe ex }, { fail("The impossible happened") })
  }

  "repeat should run the schedule with the correct input" {
    var i = 0
    repeat(Schedule.recurs<Int>(10).zipRight(Schedule.collect())) { i++ } shouldBe (0..10).toList()
  }

  "retry is stack-safe" {
    val count = Atomic(0)
    val l = Either.catch {
      retry(Schedule.recurs(20_000)) {
        count.updateAndGet { it + 1 }
        throw exception
      }
    }

    l should leftException(exception)
    count.get() shouldBe 20_001
  }

  "retry succeeds if no exception is thrown" {
    retry(Schedule.recurs(0)) { 1 } shouldBe 1
  }

  "retryOrElseEither runs the schedule with the correct input and runs the orElse handler if it does not retry" {
    val ex = Throwable("Hello")
    val res = retryOrElseEither<Int, Int, Throwable>(Schedule.recurs(0), {
      throw ex
    }) { e, _ -> e }
    res.fold({ it shouldBe ex }, { fail("The impossible happened") })
  }
})

private fun fibs(one: Double): Sequence<Double> = generateSequence(Pair(0.0, one)) { (a, b) ->
  Pair(b, (a + b))
}.map { it.first }

private fun exp(base: Double): Sequence<Double> = generateSequence(Pair(base, 1.0)) { (_, n) ->
  Pair(base * 2.0.pow(n), n + 1)
}.map { it.first }

private fun linear(base: Double): Sequence<Double> = generateSequence(Pair(base, 1.0)) { (_, n) ->
  Pair((base * n), (n + 1))
}.map { it.first }

private suspend fun <I : Number, A> Schedule<I, A>.calculateSchedule1(input: I): Schedule.Decision<I?, A> =
  calculateSchedule(input, 1).first()

/**
 * Calculates the schedule for [input] I, and [n] iterations
 * This allows to calculate the resulting [Schedule.Decision] state and make assertions.
 */
@Suppress("UNCHECKED_CAST")
private suspend fun <I, A> Schedule<I, A>.calculateSchedule(input: I, n: Int): List<Schedule.Decision<I?, A>> =
  (this as? Schedule.ScheduleImpl<I?, I, A>)?.run {
    val state: I? = initialState.invoke()
    go(this, input, state, n, emptyList())
  } ?: emptyList()

private tailrec suspend fun <I, A> go(
  schedule: Schedule.ScheduleImpl<I?, I, A>,
  input: I,
  s: I?,
  rem: Int,
  acc: List<Schedule.Decision<I?, A>>
): List<Schedule.Decision<I?, A>> =
  if (rem <= 0) acc
  else {
    val res = schedule.update(input, s) // Calculate new decision
    go(schedule, input, res.state, rem - 1, acc + listOf(res))
  }

private suspend fun <B> checkRepeat(schedule: Schedule<Int, B>, expected: B): Unit {
  val count = Atomic(0)
  repeat(schedule) {
    count.updateAndGet { it + 1 }
  } shouldBe expected
}

private infix fun <I, A> Schedule.Decision<I?, A>.eqv(other: Schedule.Decision<I?, A>): Unit {
  require(cont == other.cont) { "Decision#cont: ${this.cont} shouldBe ${other.cont}" }
  require(delay.inNanoseconds == other.delay.inNanoseconds) { "Decision#delay.nanoseconds: ${this.delay.inNanoseconds} shouldBe ${other.delay.inNanoseconds}" }
  if (cont) {
    val lh = finish.value()
    val rh = other.finish.value()
    require(lh == rh) { "Decision#cont: $lh shouldBe $rh" }
  }
}<|MERGE_RESOLUTION|>--- conflicted
+++ resolved
@@ -8,11 +8,8 @@
 import kotlinx.coroutines.withTimeoutOrNull
 import kotlin.math.pow
 import kotlin.time.milliseconds
-<<<<<<< HEAD
 import kotlin.time.nanoseconds
 import kotlin.time.seconds
-=======
->>>>>>> 79939069
 
 class ScheduleTest : ArrowFxSpec(spec = {
 
@@ -28,15 +25,15 @@
   }
 
   "Schedule.unfold()" {
-    val dec = Schedule.unfold<Number, Int>(0) { it + 1 }.calculateSchedule1(0)
-    val expected = Schedule.Decision<Number?, Int>(true, 0.nanoseconds, 1, Eval.now(1))
+    val dec = Schedule.unfold<Any?, Int>(0) { it + 1 }.calculateSchedule1(0)
+    val expected = Schedule.Decision<Any?, Int>(true, 0.nanoseconds, 1, Eval.now(1))
 
     dec eqv expected
   }
 
   "Schedule.forever() == Schedule.unfold(0) { it + 1 }" {
-    val foreverDesc = Schedule.forever<Int>().calculateSchedule1(0)
-    val unfoldDesc = Schedule.unfold<Int, Int>(0) { it + 1 }.calculateSchedule1(0)
+    val foreverDesc = Schedule.forever<Any?>().calculateSchedule1(0)
+    val unfoldDesc = Schedule.unfold<Any?, Int>(0) { it + 1 }.calculateSchedule1(0)
 
     foreverDesc eqv unfoldDesc
   }
@@ -117,7 +114,7 @@
 
   "Schedule.spaced()" {
     val duration = 5.seconds
-    val res = Schedule.spaced<Double>(duration).calculateSchedule(0.0, 500)
+    val res = Schedule.spaced<Any>(duration).calculateSchedule(0, 500)
 
     res.map { it.cont } shouldBe res.map { true }
     res.map { it.delay } shouldBe res.map { duration }
@@ -126,7 +123,7 @@
   "Schedule.fibonacci()" {
     val i = 10.0
     val n = 10
-    val res = Schedule.fibonacci<Double>(i.seconds).calculateSchedule(0.0, n)
+    val res = Schedule.fibonacci<Any?>(i.seconds).calculateSchedule(0.0, n)
 
     val sum = res.fold(0.0) { acc, v ->
       acc + v.delay.inSeconds
@@ -140,7 +137,7 @@
   "Schedule.linear()" {
     val i = 10.0
     val n = 10
-    val res = Schedule.linear<Double>(i.seconds).calculateSchedule(0.0, n)
+    val res = Schedule.linear<Any?>(i.seconds).calculateSchedule(0.0, n)
 
     val sum = res.fold(0.0) { acc, v -> acc + v.delay.inSeconds }
     val exp = linear(i).drop(1).take(n)
@@ -152,7 +149,7 @@
   "Schedule.exponential()" {
     val i = 10.0
     val n = 10
-    val res = Schedule.exponential<Double>(i.seconds).calculateSchedule(0.0, n)
+    val res = Schedule.exponential<Any?>(i.seconds).calculateSchedule(0.0, n)
 
     val sum = res.fold(0.0) { acc, v -> acc + v.delay.inSeconds }
     val expSum = exp(i).drop(1).take(n).sum()
@@ -233,7 +230,7 @@
   Pair((base * n), (n + 1))
 }.map { it.first }
 
-private suspend fun <I : Number, A> Schedule<I, A>.calculateSchedule1(input: I): Schedule.Decision<I?, A> =
+private suspend fun <I, A> Schedule<I, A>.calculateSchedule1(input: I): Schedule.Decision<Any?, A> =
   calculateSchedule(input, 1).first()
 
 /**
@@ -241,19 +238,19 @@
  * This allows to calculate the resulting [Schedule.Decision] state and make assertions.
  */
 @Suppress("UNCHECKED_CAST")
-private suspend fun <I, A> Schedule<I, A>.calculateSchedule(input: I, n: Int): List<Schedule.Decision<I?, A>> =
-  (this as? Schedule.ScheduleImpl<I?, I, A>)?.run {
-    val state: I? = initialState.invoke()
-    go(this, input, state, n, emptyList())
-  } ?: emptyList()
+private suspend fun <I, A> Schedule<I, A>.calculateSchedule(input: I, n: Int): List<Schedule.Decision<Any?, A>> {
+  (this as Schedule.ScheduleImpl<Any?, I, A>)
+  val state = initialState.invoke()
+  return go(this, input, state, n, emptyList())
+}
 
 private tailrec suspend fun <I, A> go(
-  schedule: Schedule.ScheduleImpl<I?, I, A>,
+  schedule: Schedule.ScheduleImpl<Any?, I, A>,
   input: I,
-  s: I?,
+  s: Any?,
   rem: Int,
-  acc: List<Schedule.Decision<I?, A>>
-): List<Schedule.Decision<I?, A>> =
+  acc: List<Schedule.Decision<Any?, A>>
+): List<Schedule.Decision<Any?, A>> =
   if (rem <= 0) acc
   else {
     val res = schedule.update(input, s) // Calculate new decision
@@ -267,7 +264,7 @@
   } shouldBe expected
 }
 
-private infix fun <I, A> Schedule.Decision<I?, A>.eqv(other: Schedule.Decision<I?, A>): Unit {
+private infix fun <A> Schedule.Decision<Any?, A>.eqv(other: Schedule.Decision<Any?, A>): Unit {
   require(cont == other.cont) { "Decision#cont: ${this.cont} shouldBe ${other.cont}" }
   require(delay.inNanoseconds == other.delay.inNanoseconds) { "Decision#delay.nanoseconds: ${this.delay.inNanoseconds} shouldBe ${other.delay.inNanoseconds}" }
   if (cont) {
