--- conflicted
+++ resolved
@@ -1039,7 +1039,6 @@
       }
     }
   }
-<<<<<<< HEAD
 
   "terminateOn" {
     Stream(1, 2, 3, 4)
@@ -1061,30 +1060,4 @@
       .compile()
       .toList() shouldBe listOf(1, 2)
   }
-})
-
-fun <A> Arb.Companion.`null`(): Arb<A?> =
-  Arb.constant(null)
-
-fun <A> Arb<A>.nullable(): Arb<A?> {
-  val arbs = listOf(this.map { it as A? }, Arb.`null`())
-  return arb(arbs.flatMap(Arb<A?>::edgecases)) { rs ->
-    val iters = arbs.map { it.values(rs).iterator() }
-    fun next(): Sample<A?>? {
-      val iter = iters.shuffled(rs.random).first()
-      return if (iter.hasNext()) iter.next() else null
-    }
-
-    sequence {
-      while (true) {
-        var next: Sample<A?>? = null
-        while (next == null)
-          next = next()
-        yield(next.value)
-      }
-    }
-  }
-}
-=======
-})
->>>>>>> fe6356d3
+})