package arrow.fx.coroutines.stream

import arrow.core.Either
import arrow.core.Right
import arrow.core.identity
import arrow.fx.coroutines.Atomic
import arrow.fx.coroutines.ExitCase
import arrow.fx.coroutines.ForkAndForget
import arrow.fx.coroutines.Promise
import arrow.fx.coroutines.StreamSpec
import arrow.fx.coroutines.assertThrowable
import arrow.fx.coroutines.milliseconds
import arrow.fx.coroutines.parTupledN
import arrow.fx.coroutines.sleep
import arrow.fx.coroutines.throwable
import io.kotest.matchers.shouldBe
import io.kotest.property.Arb
import io.kotest.property.arbitrary.bool
import io.kotest.property.arbitrary.int
import io.kotest.property.arbitrary.list
import io.kotest.property.arbitrary.long
import io.kotest.property.arbitrary.string
import io.kotest.property.checkAll

class BracketTest : StreamSpec(spec = {

  "bracket" - {
    "single bracket" - {
      suspend fun <A> singleBracketTest(use: Stream<A>): Unit {
        val events = Atomic(emptyList<BracketEvent>())
        Either.catch {
          events.recordBracketEvents(1)
            .effectMap { events.get() shouldBe listOf(Acquired.one) }
            .flatMap { use }
            .compile()
            .drain()
        }.fold({ e ->
          if (e is RuntimeException) Unit else throw e
        }, ::identity)

        events.get() shouldBe listOf(Acquired.one, Released.one)
      }

      "normal termination" {
        singleBracketTest<Unit>(Stream.empty())
      }
      "failure" {
        singleBracketTest<Unit>(Stream.raiseError(RuntimeException()))
      }
      "throw from append" {
        singleBracketTest(Stream(1, 2, 3).append { throw RuntimeException() })
      }
    }

    "double bracket" - {
      suspend fun <A> doubleBracketTest(use: Stream<A>): Unit {
        val events = Atomic(emptyList<BracketEvent>())
        Either.catch {
          events.recordBracketEvents(1)
            .effectMap { events.get() shouldBe listOf(Acquired(1)) }
            .flatMap { events.recordBracketEvents(2) }
            .effectMap { events.get() shouldBe listOf(Acquired(1), Acquired(2)) }
            .flatMap { use }
            .compile()
            .drain()
        }.fold({ e ->
          if (e is RuntimeException) Unit else throw e
        }) { identity(it) }

        events.get() shouldBe listOf(Acquired.one, Acquired.two, Released.two, Released.one)
      }

      "normal termination" {
        doubleBracketTest<Unit>(Stream.empty())
      }
      "failure" {
        doubleBracketTest<Unit>(Stream.raiseError(RuntimeException()))
      }
      "throw from append" {
        doubleBracketTest(Stream(1, 2, 3).append { throw RuntimeException() })
      }
    }

    "bracket.append { bracket }" - {
      suspend fun <A> appendBracketTest(use1: Stream<A>, use2: Stream<A>): Unit {
        val events = Atomic(emptyList<BracketEvent>())
        Either.catch {
          events.recordBracketEvents(1).flatMap { use1 }
            .append {
              events.recordBracketEvents(2).flatMap { use2 }
            }
            .compile()
            .drain()
        }.fold({ e ->
          if (e is RuntimeException) Unit else throw e
        }) { identity(it) }

        events.get() shouldBe listOf(Acquired.one, Released.one, Acquired.two, Released.two)
      }

      "normal termination" {
        appendBracketTest<Unit>(Stream.empty(), Stream.empty())
      }

      "failure" {
        appendBracketTest<Unit>(Stream.empty(), Stream.raiseError(RuntimeException()))
      }

      "throw from append" {
        appendBracketTest(Stream.empty(), Stream(1, 2, 3).append { throw RuntimeException() })
      }
    }

    "nested" {
      checkAll(Arb.list(Arb.int()), Arb.bool(), Arb.throwable()) { s0, finalizerFail, e ->
        // construct a deeply nested bracket stream in which the innermost stream fails
        // and check that as we unwind the stack, all resources get released
        // Also test for case where finalizer itself throws an error
        val counter = Counter()

        val innermost: Stream<Int> =
          if (finalizerFail) Stream.bracket(counter::increment) { counter.decrement(); throw e }.drain()
          else Stream.raiseError(e)

        val nested = s0.foldRight(innermost) { i, acc ->
          Stream.bracket(counter::increment) { counter.decrement() }
            .flatMap { Stream(i).append { acc } }
        }

        assertThrowable {
          nested
            .compile()
            .drain()
        } shouldBe e

        counter.count() shouldBe 0L
      }
    }

    "early termination" {
      checkAll(Arb.stream(Arb.int()), Arb.long(), Arb.long(), Arb.long()) { s, i0, j0, k0 ->
        val i = i0 % 10
        val j = j0 % 10
        val k = k0 % 10
        val counter = Counter()
        val bracketed = Stream.bracket(counter::increment) { counter.decrement() }.append { s }
        val earlyTermination = bracketed.take(i)
        val twoLevels = bracketed.take(i).take(j)
        val twoLevels2 = bracketed.take(i).take(i)
        val threeLevels = bracketed.take(i).take(j).take(k)
        val fiveLevels = bracketed.take(i).take(j).take(k).take(j).take(i)
        val all =
          earlyTermination.append { twoLevels.append { twoLevels2.append { threeLevels.append { fiveLevels } } } }
        all.compile().drain()
        counter.count() shouldBe 0L
      }
    }

    "finalizer should not be called until necessary" {
      val buffer = mutableListOf<String>()

      Stream.bracket({ buffer += "Acquired" }, { buffer += "Released" })
        .flatMap {
          buffer += "Used"
          Stream(Unit)
        }.flatMap { s ->
          buffer += "FlatMapped"
          Stream(s)
        }
        .compile()
        .toList()

      buffer shouldBe listOf(
        "Acquired",
        "Used",
        "FlatMapped",
        "Released"
      )
    }

    val bracketsInSequence = 10_000L
    // TODO This fails with `Stream.range` for some reason double check.
    "$bracketsInSequence brackets in sequence" {
      val counter = Counter()

      Stream.chunk(Chunk.iterable(0..bracketsInSequence)).flatMap { i ->
        Stream.bracket({ counter.increment() }) { counter.decrement() }
          .flatMap { Stream(i) }
      }
        .compile()
        .toList() shouldBe (0..bracketsInSequence).toList()

      counter.count() shouldBe 0
    }

    "evaluating a bracketed stream multiple times is safe" {
      val s = suspend {
        Stream.bracket({ Unit }, { Unit })
          .compile()
          .drain()
      }

      s.invoke()
      s.invoke()
    }

    "finalizers are run in LIFO order" - {
      "explicit release" {
        var o = emptyList<Int>()
        (0 until 10)
          .fold(Stream.effect { 0 }) { acc, i ->
            Stream.bracket({ i }, { i -> o = o + i })
              .flatMap { acc }
          }
          .compile()
          .drain()

        o shouldBe (0 until 10).toList()
      }

      "scope closure" {
        var o = emptyList<Int>()
        val error = RuntimeException()
        (0 until 10).fold(Stream.just(1).map { throw error } as Stream<Int>) { acc, i ->
          Stream.just(i).append {
            Stream.bracket({ i }, { i -> o = o + i })
              .flatMap { acc }
          }
        }
          .attempt()
          .compile()
          .drain()

        o shouldBe (0 until 10).toList()
      }
    }

    "propagate error from release" {
      checkAll(Arb.stream(Arb.int()), Arb.throwable()) { s, e ->
        Either.catch {
          Stream.bracket({ Unit }, { throw e })
            .flatMap { s }
            .compile()
            .toList()
        } shouldBe Either.Left(e)
      }
    }

    "propagate error from pure interrupted stream" {
      checkAll(Arb.throwable()) { e ->
        val exit = Promise<ExitCase>()

        assertThrowable {
          Stream.bracketCase({ Unit }, { _, ex ->
            exit.complete(ex)
            throw e
          }).flatMap { Stream.never<Unit>() }
<<<<<<< HEAD
            .interruptWhen { Right(sleep(10.milliseconds)) }
=======
            .interruptWhen { Right(sleep(50.milliseconds)) }
>>>>>>> b342185c
            .compile()
            .drain()
        } shouldBe e

        exit.get() shouldBe ExitCase.Cancelled
      }
    }

    "propagate error from closing the root scope - fail right" {
      checkAll(Arb.int(), Arb.string(), Arb.throwable()) { i, s, e ->
        val s1 = Stream.bracket({ i }, { Unit })
        val s2 = Stream.bracket({ s }, { throw e })

        assertThrowable {
          s1.zip(s2)
            .compile()
            .toList()
        } shouldBe e
      }
    }

    "propagate error from closing the root scope - fail left" {
      checkAll(Arb.int(), Arb.string(), Arb.throwable()) { i, s, e ->
        val s1 = Stream.bracket({ i }, { throw e })
        val s2 = Stream.bracket({ s }, { Unit })

        assertThrowable {
          s1.zip(s2)
            .compile()
            .toList()
        } shouldBe e
      }
    }

    "handleErrorWith closes scopes" {
      checkAll(Arb.throwable()) { e ->
        val events = Atomic(emptyList<BracketEvent>())

        events.recordBracketEvents(1)
          .flatMap { Stream.raiseError<Unit>(e) }
          .handleErrorWith { Stream(1) }
          .flatMap { events.recordBracketEvents(2) }
          .compile()
          .drain()

        events.get() shouldBe listOf(Acquired.one, Released.one, Acquired.two, Released.two)
      }
    }
  }

  "bracketCase" - {
    "normal termination" {
      checkAll(Arb.list(Arb.stream(Arb.int()))) { s0 ->
        val counter = Counter()
        var ecs = emptyList<ExitCase>()

        val s = s0.map { s ->
          Stream.bracketCase(counter::increment) { _: Unit, ec ->
            ecs = ecs + ec
            counter.decrement()
          }.flatMap { s }
        }

        val s2 = s.fold(Stream.empty<Int>()) { acc, ss -> acc.append { ss } }
        s2.append { s2.take(10) }.take(10).compile().drain()

        counter.count() shouldBe 0L
        ecs.all { it is ExitCase.Completed } shouldBe true
      }
    }

    "failure" {
      checkAll(Arb.list(Arb.stream(Arb.int())), Arb.throwable()) { s0, e ->
        val counter = Counter()
        var ecs = emptyList<ExitCase>()
        val s = s0.map { s ->
          Stream.bracketCase(counter::increment) { _, ec ->
            ecs = ecs + ec
            counter.decrement()
          }.flatMap { s.append { Stream.raiseError(e) } }
        }
        val s2 = s.fold(Stream.empty<Int>()) { acc, i -> acc.append { i } }
        Either.catch { s2.compile().drain() }
        counter.count() shouldBe 0L
        ecs.all { it == ExitCase.Failure(e) } shouldBe true
      }
    }

    "cancellation" {
      checkAll(Arb.stream(Arb.int())) { s0 ->
        val counter = Counter()
        var ecs = emptyList<ExitCase>()
        val latch = Promise<Unit>()

        val s = Stream.bracketCase(counter::increment) { _, ec ->
          ecs = ecs + ec
          counter.decrement()
        }.flatMap { s0.append { Stream.never() } }

        val f = ForkAndForget {
          parTupledN(
            { s.compile().drain() },
            { latch.complete(Unit) }
          )
        }

        parTupledN({ latch.get() }, { sleep(50.milliseconds) })

        f.cancel()

        counter.count() shouldBe 0
        ecs.all { it is ExitCase.Cancelled } shouldBe true
      }
    }

    "interruption" {
      checkAll(Arb.stream(Arb.int())) { s0 ->
        val counter = Counter()
        var ecs = emptyList<ExitCase>()
        val s = Stream.bracketCase(counter::increment) { _, ec ->
          ecs = ecs + ec
          counter.decrement()
        }.flatMap { s0.append { Stream.never() } }

        s
          .interruptAfter(50.milliseconds)
          .compile()
          .drain()

        counter.count() shouldBe 0L
        ecs.all { it is ExitCase.Cancelled } shouldBe true
      }
    }
  }
})<|MERGE_RESOLUTION|>--- conflicted
+++ resolved
@@ -255,11 +255,7 @@
             exit.complete(ex)
             throw e
           }).flatMap { Stream.never<Unit>() }
-<<<<<<< HEAD
-            .interruptWhen { Right(sleep(10.milliseconds)) }
-=======
             .interruptWhen { Right(sleep(50.milliseconds)) }
->>>>>>> b342185c
             .compile()
             .drain()
         } shouldBe e
