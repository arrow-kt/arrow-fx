package arrow.fx.coroutines.stream

import arrow.fx.coroutines.prependTo
import io.kotest.property.Arb
<<<<<<< HEAD
=======
import io.kotest.property.RandomSource
import io.kotest.property.Sample
>>>>>>> fe6356d3
import io.kotest.property.Shrinker
import io.kotest.property.arbitrary.arb
import io.kotest.property.arbitrary.bool
import io.kotest.property.arbitrary.byte
import io.kotest.property.arbitrary.choice
import io.kotest.property.arbitrary.choose
<<<<<<< HEAD
import io.kotest.property.arbitrary.create
=======
>>>>>>> fe6356d3
import io.kotest.property.arbitrary.double
import io.kotest.property.arbitrary.float
import io.kotest.property.arbitrary.int
import io.kotest.property.arbitrary.list
import io.kotest.property.arbitrary.long
import io.kotest.property.arbitrary.map
import io.kotest.property.arbitrary.set
import io.kotest.property.arbitrary.short
import kotlin.random.nextInt

@JvmOverloads
inline fun <reified A> Arb.Companion.array(
  gen: Arb<A>,
  range: IntRange = 0..100
): Arb<Array<A>> {
  check(!range.isEmpty())
  check(range.first >= 0)
  return arb(edgecases = emptyArray<A>() prependTo gen.edgecases().map { arrayOf(it) }) {
    sequence {
      val genIter = gen.generate(it).iterator()
      while (true) {
        val targetSize = it.random.nextInt(range)
        val list = ArrayList<A>(targetSize)
        while (list.size < targetSize && genIter.hasNext()) {
          list.add(genIter.next().value)
        }
        check(list.size == targetSize)
        yield(list.toArray() as Array<A>)
      }
    }
  }
}

@PublishedApi
internal fun <A, B> arrayChunkGenerator(
  arb: Arb<A>,
  shrinker: Shrinker<B>,
  range: IntRange = 0..10,
  build: (values: List<A>, offset: Int, length: Int) -> B
): Arb<B> {
  check(!range.isEmpty())
  check(range.first >= 0)

  val edgecases =
    arb.edgecases().map { a -> build(listOf(a), 0, 1) } + build(emptyList(), 0, 0)

  return arb(edgecases, shrinker) {
    val genIter = arb.generate(it).iterator()

    sequence {
      while (true) {
        val targetSize = it.random.nextInt(range)
        val list = ArrayList<A>(targetSize)

        while (list.size < targetSize && genIter.hasNext()) {
          list.add(genIter.next().value)
        }

        val offset = (0..list.size).random(it.random)
        val length = (0..(list.size - offset)).random(it.random)

        yield(build(list, offset, length))
      }
    }
  }
}

class ChunkShrinker<A> : Shrinker<Chunk<A>> {
  override fun shrink(value: Chunk<A>): List<Chunk<A>> =
    if (value.isEmpty()) emptyList()
    else listOf(
      Chunk.empty(),
      value.takeLast(1),
      value.take(value.size() / 3),
      value.take(value.size() / 2),
      value.take(value.size() * 2 / 3),
      value.dropLast(1)
    )
}

inline fun <reified A> Arb.Companion.chunk(arb: Arb<A>): Arb<Chunk<A>> =
<<<<<<< HEAD
  Arb.choose(
    1 to Arb.create { Chunk.empty<A>() },
    5 to arb.map { Chunk.just(it) },
    10 to Arb.list(arb, 0..20).map { Chunk.iterable(it) },
    10 to Arb.set(arb, 0..20).map { Chunk.iterable(it) },
    10 to Arb.array(arb, 0..20).map { Chunk.array(it) },
    10 to Arb.boxedChunk(arb)
  )

inline fun <reified A> Arb.Companion.boxedChunk(arb: Arb<A>): Arb<Chunk<A>> =
  arrayChunkGenerator(arb, ChunkShrinker()) { values, offset, length ->
    Chunk.boxed(values.toTypedArray(), offset, length)
  }

fun Arb.Companion.booleanChunk(): Arb<Chunk<Boolean>> =
  Arb.choice(
    arrayChunkGenerator(Arb.bool(), ChunkShrinker()) { values, offset, length ->
      Chunk.booleans(values.toBooleanArray(), offset, length)
    },
    arrayChunkGenerator(Arb.bool(), ChunkShrinker()) { values, _, _ ->
      Chunk.array(values.toTypedArray())
    }
  )

fun Arb.Companion.byteChunk(): Arb<Chunk<Byte>> =
  Arb.choice(
    arrayChunkGenerator(Arb.byte(), ChunkShrinker()) { values, offset, length ->
      Chunk.bytes(values.toByteArray(), offset, length)
    },
    arrayChunkGenerator(Arb.byte(), ChunkShrinker()) { values, _, _ ->
      Chunk.array(values.toTypedArray())
    }
  )

fun Arb.Companion.intChunk(): Arb<Chunk<Int>> =
  Arb.choice(
    arrayChunkGenerator(Arb.int(), ChunkShrinker()) { values, offset, length ->
      Chunk.ints(values.toIntArray(), offset, length)
    },
    arrayChunkGenerator(Arb.int(), ChunkShrinker()) { values, _, _ ->
      Chunk.array(values.toTypedArray())
    }
  )

fun Arb.Companion.longChunk(): Arb<Chunk<Long>> =
  Arb.choice(
    arrayChunkGenerator(Arb.long(), ChunkShrinker()) { values, offset, length ->
      Chunk.longs(values.toLongArray(), offset, length)
    },
    arrayChunkGenerator(Arb.long(), ChunkShrinker()) { values, _, _ ->
      Chunk.array(values.toTypedArray())
    }
  )

fun Arb.Companion.doubleChunk(): Arb<Chunk<Double>> =
  Arb.choice(
    arrayChunkGenerator(Arb.double(), ChunkShrinker()) { values, offset, length ->
      Chunk.doubles(values.toDoubleArray(), offset, length)
    },
    arrayChunkGenerator(Arb.double(), ChunkShrinker()) { values, _, _ ->
      Chunk.array(values.toTypedArray())
    }
  )

fun Arb.Companion.floatChunk(): Arb<Chunk<Float>> =
  Arb.choice(
    arrayChunkGenerator(Arb.float(), ChunkShrinker()) { values, offset, length ->
      Chunk.floats(values.toFloatArray(), offset, length)
    },
    arrayChunkGenerator(Arb.float(), ChunkShrinker()) { values, _, _ ->
      Chunk.array(values.toTypedArray())
    }
  )

fun Arb.Companion.shortChunk(): Arb<Chunk<Short>> =
  Arb.choice(
    arrayChunkGenerator(Arb.short(), ChunkShrinker()) { values, offset, length ->
      Chunk.shorts(values.toShortArray(), offset, length)
    },
    arrayChunkGenerator(Arb.short(), ChunkShrinker()) { values, _, _ ->
      Chunk.array(values.toTypedArray<Short>())
    }
  )
=======
  object : Arb<Chunk<A>>() {
    override fun edgecases(): List<Chunk<A>> =
      listOf(Chunk.empty<A>()) + arb.edgecases().map { Chunk(it) }

    override fun values(rs: RandomSource): Sequence<Sample<Chunk<A>>> =
      Arb.choose(
        5 to arb.map { Chunk.just(it) },
        10 to Arb.list(arb, 0..20).map { Chunk.iterable(it) },
        10 to Arb.set(arb, 0..20).map { Chunk.iterable(it) },
        10 to Arb.array(arb, 0..20).map { Chunk.array(it) },
        10 to Arb.boxedChunk(arb)
      ).values(rs)
  }

inline fun <reified A> Arb.Companion.boxedChunk(arb: Arb<A>): Arb<Chunk<A>> =
  object : Arb<Chunk<A>>() {
    override fun edgecases(): List<Chunk<A>> =
      listOf(Chunk.empty<A>()) + arb.edgecases().map { Chunk(it) }

    override fun values(rs: RandomSource): Sequence<Sample<Chunk<A>>> =
      arrayChunkGenerator(arb, ChunkShrinker()) { values, offset, length ->
        Chunk.boxed(values.toTypedArray(), offset, length)
      }.values(rs)
  }

fun Arb.Companion.booleanChunk(): Arb<Chunk<Boolean>> =
  object : Arb<Chunk<Boolean>>() {
    override fun edgecases(): List<Chunk<Boolean>> =
      listOf(Chunk.empty<Boolean>()) + Arb.bool().edgecases().map { Chunk(it) }

    override fun values(rs: RandomSource): Sequence<Sample<Chunk<Boolean>>> =
      Arb.choice(
        arrayChunkGenerator(Arb.bool(), ChunkShrinker()) { values, offset, length ->
          Chunk.booleans(values.toBooleanArray(), offset, length)
        },
        arrayChunkGenerator(Arb.bool(), ChunkShrinker()) { values, _, _ ->
          Chunk.array(values.toTypedArray())
        }
      ).values(rs)
  }

fun Arb.Companion.byteChunk(): Arb<Chunk<Byte>> =
  object : Arb<Chunk<Byte>>() {
    override fun edgecases(): List<Chunk<Byte>> =
      listOf(Chunk.empty<Byte>()) + Arb.byte().edgecases().map { Chunk(it) }

    override fun values(rs: RandomSource): Sequence<Sample<Chunk<Byte>>> =
      Arb.choice(
        arrayChunkGenerator(Arb.byte(), ChunkShrinker()) { values, offset, length ->
          Chunk.bytes(values.toByteArray(), offset, length)
        },
        arrayChunkGenerator(Arb.byte(), ChunkShrinker()) { values, _, _ ->
          Chunk.array(values.toTypedArray())
        }
      ).values(rs)
  }

fun Arb.Companion.intChunk(): Arb<Chunk<Int>> =
  object : Arb<Chunk<Int>>() {
    override fun edgecases(): List<Chunk<Int>> =
      listOf(Chunk.empty<Int>()) + Arb.int().edgecases().map { Chunk(it) }

    override fun values(rs: RandomSource): Sequence<Sample<Chunk<Int>>> =
      Arb.choice(
        arrayChunkGenerator(Arb.int(), ChunkShrinker()) { values, offset, length ->
          Chunk.ints(values.toIntArray(), offset, length)
        },
        arrayChunkGenerator(Arb.int(), ChunkShrinker()) { values, _, _ ->
          Chunk.array(values.toTypedArray())
        }
      ).values(rs)
  }

fun Arb.Companion.longChunk(): Arb<Chunk<Long>> =
  object : Arb<Chunk<Long>>() {
    override fun edgecases(): List<Chunk<Long>> =
      listOf(Chunk.empty<Long>()) + Arb.long().edgecases().map { Chunk(it) }

    override fun values(rs: RandomSource): Sequence<Sample<Chunk<Long>>> =
      Arb.choice(
        arrayChunkGenerator(Arb.long(), ChunkShrinker()) { values, offset, length ->
          Chunk.longs(values.toLongArray(), offset, length)
        },
        arrayChunkGenerator(Arb.long(), ChunkShrinker()) { values, _, _ ->
          Chunk.array(values.toTypedArray())
        }
      ).values(rs)
  }

fun Arb.Companion.doubleChunk(): Arb<Chunk<Double>> =
  object : Arb<Chunk<Double>>() {
    override fun edgecases(): List<Chunk<Double>> =
      listOf(Chunk.empty<Double>()) + Arb.double().edgecases().map { Chunk(it) }

    override fun values(rs: RandomSource): Sequence<Sample<Chunk<Double>>> =
      Arb.choice(
        arrayChunkGenerator(Arb.double(), ChunkShrinker()) { values, offset, length ->
          Chunk.doubles(values.toDoubleArray(), offset, length)
        },
        arrayChunkGenerator(Arb.double(), ChunkShrinker()) { values, _, _ ->
          Chunk.array(values.toTypedArray())
        }
      ).values(rs)
  }

fun Arb.Companion.floatChunk(): Arb<Chunk<Float>> =
  object : Arb<Chunk<Float>>() {
    override fun edgecases(): List<Chunk<Float>> =
      listOf(Chunk.empty<Float>()) + Arb.float().edgecases().map { Chunk(it) }

    override fun values(rs: RandomSource): Sequence<Sample<Chunk<Float>>> =
      Arb.choice(
        arrayChunkGenerator(Arb.float(), ChunkShrinker()) { values, offset, length ->
          Chunk.floats(values.toFloatArray(), offset, length)
        },
        arrayChunkGenerator(Arb.float(), ChunkShrinker()) { values, _, _ ->
          Chunk.array(values.toTypedArray())
        }
      ).values(rs)
  }

fun Arb.Companion.shortChunk(): Arb<Chunk<Short>> =
  object : Arb<Chunk<Short>>() {
    override fun edgecases(): List<Chunk<Short>> =
      listOf(Chunk.empty<Short>()) + Arb.short().edgecases().map { Chunk(it) }

    override fun values(rs: RandomSource): Sequence<Sample<Chunk<Short>>> =
      Arb.choice(
        arrayChunkGenerator(Arb.short(), ChunkShrinker()) { values, offset, length ->
          Chunk.shorts(values.toShortArray(), offset, length)
        },
        arrayChunkGenerator(Arb.short(), ChunkShrinker()) { values, _, _ ->
          Chunk.array(values.toTypedArray())
        }
      ).values(rs)
  }
>>>>>>> fe6356d3
<|MERGE_RESOLUTION|>--- conflicted
+++ resolved
@@ -2,21 +2,14 @@
 
 import arrow.fx.coroutines.prependTo
 import io.kotest.property.Arb
-<<<<<<< HEAD
-=======
 import io.kotest.property.RandomSource
 import io.kotest.property.Sample
->>>>>>> fe6356d3
 import io.kotest.property.Shrinker
 import io.kotest.property.arbitrary.arb
 import io.kotest.property.arbitrary.bool
 import io.kotest.property.arbitrary.byte
 import io.kotest.property.arbitrary.choice
 import io.kotest.property.arbitrary.choose
-<<<<<<< HEAD
-import io.kotest.property.arbitrary.create
-=======
->>>>>>> fe6356d3
 import io.kotest.property.arbitrary.double
 import io.kotest.property.arbitrary.float
 import io.kotest.property.arbitrary.int
@@ -98,91 +91,6 @@
 }
 
 inline fun <reified A> Arb.Companion.chunk(arb: Arb<A>): Arb<Chunk<A>> =
-<<<<<<< HEAD
-  Arb.choose(
-    1 to Arb.create { Chunk.empty<A>() },
-    5 to arb.map { Chunk.just(it) },
-    10 to Arb.list(arb, 0..20).map { Chunk.iterable(it) },
-    10 to Arb.set(arb, 0..20).map { Chunk.iterable(it) },
-    10 to Arb.array(arb, 0..20).map { Chunk.array(it) },
-    10 to Arb.boxedChunk(arb)
-  )
-
-inline fun <reified A> Arb.Companion.boxedChunk(arb: Arb<A>): Arb<Chunk<A>> =
-  arrayChunkGenerator(arb, ChunkShrinker()) { values, offset, length ->
-    Chunk.boxed(values.toTypedArray(), offset, length)
-  }
-
-fun Arb.Companion.booleanChunk(): Arb<Chunk<Boolean>> =
-  Arb.choice(
-    arrayChunkGenerator(Arb.bool(), ChunkShrinker()) { values, offset, length ->
-      Chunk.booleans(values.toBooleanArray(), offset, length)
-    },
-    arrayChunkGenerator(Arb.bool(), ChunkShrinker()) { values, _, _ ->
-      Chunk.array(values.toTypedArray())
-    }
-  )
-
-fun Arb.Companion.byteChunk(): Arb<Chunk<Byte>> =
-  Arb.choice(
-    arrayChunkGenerator(Arb.byte(), ChunkShrinker()) { values, offset, length ->
-      Chunk.bytes(values.toByteArray(), offset, length)
-    },
-    arrayChunkGenerator(Arb.byte(), ChunkShrinker()) { values, _, _ ->
-      Chunk.array(values.toTypedArray())
-    }
-  )
-
-fun Arb.Companion.intChunk(): Arb<Chunk<Int>> =
-  Arb.choice(
-    arrayChunkGenerator(Arb.int(), ChunkShrinker()) { values, offset, length ->
-      Chunk.ints(values.toIntArray(), offset, length)
-    },
-    arrayChunkGenerator(Arb.int(), ChunkShrinker()) { values, _, _ ->
-      Chunk.array(values.toTypedArray())
-    }
-  )
-
-fun Arb.Companion.longChunk(): Arb<Chunk<Long>> =
-  Arb.choice(
-    arrayChunkGenerator(Arb.long(), ChunkShrinker()) { values, offset, length ->
-      Chunk.longs(values.toLongArray(), offset, length)
-    },
-    arrayChunkGenerator(Arb.long(), ChunkShrinker()) { values, _, _ ->
-      Chunk.array(values.toTypedArray())
-    }
-  )
-
-fun Arb.Companion.doubleChunk(): Arb<Chunk<Double>> =
-  Arb.choice(
-    arrayChunkGenerator(Arb.double(), ChunkShrinker()) { values, offset, length ->
-      Chunk.doubles(values.toDoubleArray(), offset, length)
-    },
-    arrayChunkGenerator(Arb.double(), ChunkShrinker()) { values, _, _ ->
-      Chunk.array(values.toTypedArray())
-    }
-  )
-
-fun Arb.Companion.floatChunk(): Arb<Chunk<Float>> =
-  Arb.choice(
-    arrayChunkGenerator(Arb.float(), ChunkShrinker()) { values, offset, length ->
-      Chunk.floats(values.toFloatArray(), offset, length)
-    },
-    arrayChunkGenerator(Arb.float(), ChunkShrinker()) { values, _, _ ->
-      Chunk.array(values.toTypedArray())
-    }
-  )
-
-fun Arb.Companion.shortChunk(): Arb<Chunk<Short>> =
-  Arb.choice(
-    arrayChunkGenerator(Arb.short(), ChunkShrinker()) { values, offset, length ->
-      Chunk.shorts(values.toShortArray(), offset, length)
-    },
-    arrayChunkGenerator(Arb.short(), ChunkShrinker()) { values, _, _ ->
-      Chunk.array(values.toTypedArray<Short>())
-    }
-  )
-=======
   object : Arb<Chunk<A>>() {
     override fun edgecases(): List<Chunk<A>> =
       listOf(Chunk.empty<A>()) + arb.edgecases().map { Chunk(it) }
@@ -318,5 +226,4 @@
           Chunk.array(values.toTypedArray())
         }
       ).values(rs)
-  }
->>>>>>> fe6356d3
+  }