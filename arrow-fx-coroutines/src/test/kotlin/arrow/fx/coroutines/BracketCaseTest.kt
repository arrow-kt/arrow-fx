--- conflicted
+++ resolved
@@ -8,34 +8,22 @@
 import io.kotest.property.Arb
 import io.kotest.property.arbitrary.int
 import io.kotest.property.arbitrary.long
-<<<<<<< HEAD
 import kotlinx.coroutines.delay
-import kotlin.time.ExperimentalTime
-import kotlin.time.measureTimedValue
-import kotlin.time.milliseconds
-=======
 import io.kotest.property.checkAll
 import kotlinx.coroutines.test.runBlockingTest
 import kotlin.time.ExperimentalTime
->>>>>>> 543d9809
+import kotlin.time.milliseconds
 
 @ExperimentalTime
 class BracketCaseTest : ArrowFxSpec(spec = {
 
   "Uncancellable back pressures timeoutOrNull" {
-<<<<<<< HEAD
-    checkAll(Arb.long(50, 100), Arb.long(300, 400)) { a, b ->
-      val (n, duration) = measureTimedValue {
-        timeOutOrNull(a.milliseconds) {
-          uncancellable { delay(b.milliseconds) }
-=======
     runBlockingTest {
       checkAll(Arb.long(50, 100), Arb.long(300, 400)) { a, b ->
         val start = currentTime
 
         val n = timeOutOrNull(a.milliseconds) {
-          uncancellable { sleep(b.milliseconds) }
->>>>>>> 543d9809
+          uncancellable { delay(b.milliseconds) }
         }
 
         val duration = currentTime - start
