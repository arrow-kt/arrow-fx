package arrow.fx.coroutines

<<<<<<< HEAD
inline infix fun <A, B, C> ((A) -> B).andThen(crossinline f: (B) -> C): (A) -> C =
=======
import kotlin.coroutines.Continuation
import kotlin.coroutines.intrinsics.createCoroutineUnintercepted
import kotlin.coroutines.resume

internal inline infix fun <A, B, C> ((A) -> B).andThen(crossinline f: (B) -> C): (A) -> C =
>>>>>>> e47b6276
  { a -> f(this(a)) }

inline infix fun <A, B, C> (suspend (A) -> B).andThen(crossinline f: suspend (B) -> C): suspend (A) -> C =
  { a: A -> f(this(a)) }

internal fun Iterable<*>.size(): Int =
  when (this) {
    is Collection -> size
    else -> fold(0) { acc, _ -> acc + 1 }
  }

internal fun <A> (suspend () -> A).startCoroutineUnintercepted(completion: Continuation<A>): Unit =
  createCoroutineUnintercepted(completion).resume(Unit)

/** Represents a unique identifier using object equality. */
internal class Token {
  override fun toString(): String = "Token(${Integer.toHexString(hashCode())})"
}<|MERGE_RESOLUTION|>--- conflicted
+++ resolved
@@ -1,14 +1,10 @@
 package arrow.fx.coroutines
 
-<<<<<<< HEAD
-inline infix fun <A, B, C> ((A) -> B).andThen(crossinline f: (B) -> C): (A) -> C =
-=======
 import kotlin.coroutines.Continuation
 import kotlin.coroutines.intrinsics.createCoroutineUnintercepted
 import kotlin.coroutines.resume
 
-internal inline infix fun <A, B, C> ((A) -> B).andThen(crossinline f: (B) -> C): (A) -> C =
->>>>>>> e47b6276
+inline infix fun <A, B, C> ((A) -> B).andThen(crossinline f: (B) -> C): (A) -> C =
   { a -> f(this(a)) }
 
 inline infix fun <A, B, C> (suspend (A) -> B).andThen(crossinline f: suspend (B) -> C): suspend (A) -> C =
