package arrow.fx.coroutines

import kotlin.coroutines.Continuation
import kotlin.coroutines.intrinsics.createCoroutineUnintercepted
import kotlin.coroutines.resume

<<<<<<< HEAD
inline infix fun <A, B, C> ((A) -> B).andThen(crossinline f: (B) -> C): (A) -> C =
=======
internal inline infix fun <A, B, C> ((A) -> B).andThen(crossinline f: (B) -> C): (A) -> C =
>>>>>>> 1c3092ff
  { a -> f(this(a)) }

inline infix fun <A, B, C> (suspend (A) -> B).andThen(crossinline f: suspend (B) -> C): suspend (A) -> C =
  { a: A -> f(this(a)) }

internal fun Iterable<*>.size(): Int =
  when (this) {
    is Collection -> size
    else -> fold(0) { acc, _ -> acc + 1 }
  }

internal fun <A> (suspend () -> A).startCoroutineUnintercepted(completion: Continuation<A>): Unit =
  createCoroutineUnintercepted(completion).resume(Unit)

/** Represents a unique identifier using object equality. */
internal class Token {
  override fun toString(): String = "Token(${Integer.toHexString(hashCode())})"
}<|MERGE_RESOLUTION|>--- conflicted
+++ resolved
@@ -4,14 +4,10 @@
 import kotlin.coroutines.intrinsics.createCoroutineUnintercepted
 import kotlin.coroutines.resume
 
-<<<<<<< HEAD
-inline infix fun <A, B, C> ((A) -> B).andThen(crossinline f: (B) -> C): (A) -> C =
-=======
 internal inline infix fun <A, B, C> ((A) -> B).andThen(crossinline f: (B) -> C): (A) -> C =
->>>>>>> 1c3092ff
   { a -> f(this(a)) }
 
-inline infix fun <A, B, C> (suspend (A) -> B).andThen(crossinline f: suspend (B) -> C): suspend (A) -> C =
+internal inline infix fun <A, B, C> (suspend (A) -> B).andThen(crossinline f: suspend (B) -> C): suspend (A) -> C =
   { a: A -> f(this(a)) }
 
 internal fun Iterable<*>.size(): Int =
