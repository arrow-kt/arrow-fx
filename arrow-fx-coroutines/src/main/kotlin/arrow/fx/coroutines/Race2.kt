package arrow.fx.coroutines

import arrow.core.Either
import kotlin.coroutines.Continuation
import kotlin.coroutines.CoroutineContext
import kotlin.coroutines.intrinsics.suspendCoroutineUninterceptedOrReturn
import kotlin.coroutines.intrinsics.intercepted
import kotlin.coroutines.intrinsics.COROUTINE_SUSPENDED

/**
 * Races the participants [fa], [fb] in parallel on the [ComputationPool].
 * The winner of the race cancels the other participants.
 * Cancelling the operation cancels all participants.
 * An [uncancellable] participant will back-pressure the result of [raceN].
 *
 * ```kotlin:ank:playground
 * import arrow.core.Either
 * import arrow.fx.coroutines.*
 *
 * suspend fun main(): Unit {
 *   suspend fun loser(): Int =
 *     cancellable { callback ->
 *        // Wait forever and never complete callback
 *        CancelToken { println("Never got cancelled for losing.") }
 *     }
 *
 *   val winner = raceN({ loser() }, { 5 })
 *
 *   val res = when(winner) {
 *     is Either.Left -> "Never always loses race"
 *     is Either.Right -> "Race was won with ${winner.b}"
 *   }
 *   //sampleEnd
 *   println(res)
 * }
 * ```
 *
 * @param fa task to participate in the race
 * @param fb task to participate in the race
 * @return either [Either.Left] if [fa] won the race, or [Either.Right] if [fb] won the race.
 * @see racePair for a version that does not automatically cancel the loser.
 * @see raceN for the same function that can race on any [CoroutineContext].
 */
suspend fun <A, B> raceN(fa: suspend () -> A, fb: suspend () -> B): Either<A, B> =
  raceN(getDefaultContext(ComputationPool), fa, fb)

/**
 * Races the participants [fa], [fb] on the provided [CoroutineContext].
 * The winner of the race cancels the other participants.
 * Cancelling the operation cancels all participants.
 *
 * **WARNING**: operations run in parallel depending on the capabilities of the provided [CoroutineContext].
 * We ensure they start in sequence so it's guaranteed to finish on a single threaded context.
 *
 * ```kotlin:ank:playground
 * import arrow.core.Either
 * import arrow.fx.coroutines.*
 *
 * suspend fun main(): Unit {
 *   suspend fun loser(): Int =
 *     cancellable { callback ->
 *        // Wait forever and never complete callback
 *        CancelToken { println("Never got cancelled for losing.") }
 *     }
 *
 *   val winner = raceN(IOPool, { loser() }, { 5 })
 *
 *   val res = when(winner) {
 *     is Either.Left -> "Never always loses race"
 *     is Either.Right -> "Race was won with ${winner.b}"
 *   }
 *   //sampleEnd
 *   println(res)
 * }
 * ```
 *
 * @param fa task to participate in the race
 * @param fb task to participate in the race
 * @return either [Either.Left] if [fa] won the race, or [Either.Right] if [fb] won the race.
 * @see racePair for a version that does not automatically cancel the loser.
 * @see raceN for a function that ensures it runs in parallel on the [ComputationPool].
 */
suspend fun <A, B> raceN(ctx: CoroutineContext, fa: suspend () -> A, fb: suspend () -> B): Either<A, B> {
  fun <T, U> onSuccess(
    isActive: AtomicBooleanW,
    main: SuspendConnection,
    other: SuspendConnection,
    cb: (Result<Either<T, U>>) -> Unit,
    r: Either<T, U>
  ): Unit =
    if (isActive.getAndSet(false)) {
      suspend { other.cancel() }.startCoroutineUnintercepted(Continuation(ctx + SuspendConnection.uncancellable) { r2 ->
        main.pop()
        r2.fold({
          cb(Result.success(r))
        }, { e ->
          cb(Result.failure(e))
        })
      })
    } else Unit

  fun onError(
    active: AtomicBooleanW,
    cb: (Result<Nothing>) -> Unit,
    main: SuspendConnection,
    other: SuspendConnection,
    err: Throwable
  ): Unit =
    if (active.getAndSet(false)) {
<<<<<<< HEAD
      // Why?
      suspend { other.cancel() }.startCoroutine(Continuation(EmptyCoroutineContext) { r2: Result<Unit> ->
=======
      suspend { other.cancel() }.startCoroutineUnintercepted(Continuation(ctx + SuspendConnection.uncancellable) { r2: Result<Unit> ->
>>>>>>> e47b6276
        main.pop()
        cb(Result.failure(r2.fold({ err }, { Platform.composeErrors(err, it) })))
      })
    } else Unit

  return suspendCoroutineUninterceptedOrReturn { cont ->
    val conn = cont.context[SuspendConnection] ?: SuspendConnection.uncancellable
    val cont = cont.intercepted()

    val active = AtomicBooleanW(true)
    val connA = SuspendConnection()
    val connB = SuspendConnection()
    conn.pushPair(connA, connB)

    fa.startCoroutineCancellable(CancellableContinuation(ctx, connA) { result ->
      result.fold({
        onSuccess(active, conn, connB, cont::resumeWith, Either.Left(it))
      }, {
        onError(active, cont::resumeWith, conn, connB, it)
      })
    })

    fb.startCoroutineCancellable(CancellableContinuation(ctx, connB) { result ->
      result.fold({
        onSuccess(active, conn, connA, cont::resumeWith, Either.Right(it))
      }, {
        onError(active, cont::resumeWith, conn, connA, it)
      })
    })

    COROUTINE_SUSPENDED
  }
}<|MERGE_RESOLUTION|>--- conflicted
+++ resolved
@@ -107,12 +107,7 @@
     err: Throwable
   ): Unit =
     if (active.getAndSet(false)) {
-<<<<<<< HEAD
-      // Why?
-      suspend { other.cancel() }.startCoroutine(Continuation(EmptyCoroutineContext) { r2: Result<Unit> ->
-=======
       suspend { other.cancel() }.startCoroutineUnintercepted(Continuation(ctx + SuspendConnection.uncancellable) { r2: Result<Unit> ->
->>>>>>> e47b6276
         main.pop()
         cb(Result.failure(r2.fold({ err }, { Platform.composeErrors(err, it) })))
       })
@@ -121,6 +116,8 @@
   return suspendCoroutineUninterceptedOrReturn { cont ->
     val conn = cont.context[SuspendConnection] ?: SuspendConnection.uncancellable
     val cont = cont.intercepted()
+
+    println("raceN: ctx: ${cont.context}")
 
     val active = AtomicBooleanW(true)
     val connA = SuspendConnection()
