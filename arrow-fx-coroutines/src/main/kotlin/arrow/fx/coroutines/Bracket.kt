package arrow.fx.coroutines

import kotlinx.atomicfu.atomic
import kotlin.coroutines.Continuation
import kotlin.coroutines.CoroutineContext
import kotlin.coroutines.intrinsics.suspendCoroutineUninterceptedOrReturn
import kotlin.coroutines.intrinsics.startCoroutineUninterceptedOrReturn
import kotlin.coroutines.intrinsics.COROUTINE_SUSPENDED

sealed class ExitCase {
  object Completed : ExitCase() {
<<<<<<< HEAD
    override fun toString(): String = "ExitCase.Completed"
  }
  object Cancelled : ExitCase() {
    override fun toString(): String = "ExitCase.Cancelled"
=======
    override fun toString(): String =
      "ExitCase.Completed"
  }
  object Cancelled : ExitCase() {
    override fun toString(): String =
      "ExitCase.Cancelled"
>>>>>>> 95b87b7a
  }
  data class Failure(val failure: Throwable) : ExitCase()
}

/**
 * Runs [f] in an uncancellable manner.
 *
 * ```kotlin:ank:playground
 * import arrow.fx.coroutines.*
 *
 * suspend fun main(): Unit {
 *   //sampleStart
 *   val n = timeOutOrNull(10.milliseconds) {
 *     uncancellable { sleep(100.milliseconds) }
 *   } // takes 100.milliseconds, and returns null
 *
 *   //sampleEnd
 *   println("n: $n")
 * }
 * ```
 */
suspend fun <A> uncancellable(f: suspend () -> A): A =
  suspendCoroutineUninterceptedOrReturn sc@{ cont ->
    val conn = cont.context.connection()

    val deferredRelease = ForwardCancellable()
    conn.push(deferredRelease.cancel())

    if (conn.isNotCancelled()) {
      val uncancellable = cont.context + SuspendConnection.uncancellable

      return@sc f.startCoroutineUninterceptedOrReturn(Continuation(uncancellable) {
        deferredRelease.complete(CancelToken.unit)
        cont.resumeWith(it)
      })
    } else {
      deferredRelease.complete(CancelToken.unit)
      COROUTINE_SUSPENDED
    }
  }

suspend fun <A> onCancel(
  fa: suspend () -> A,
  onCancel: suspend () -> Unit
): A = guaranteeCase(fa) { case ->
  when (case) {
    ExitCase.Cancelled -> onCancel.invoke()
    else -> Unit
  }
}

suspend fun <A> guarantee(
  fa: suspend () -> A,
  release: suspend () -> Unit
): A = guaranteeCase(fa) { release.invoke() }

suspend fun <A> guaranteeCase(
  fa: suspend () -> A,
  release: suspend (ExitCase) -> Unit
): A = bracketCase({ Unit }, { fa.invoke() }, { _, ex -> release(ex) })

suspend fun <A, B> bracket(
  acquire: suspend () -> A,
  use: suspend (A) -> B,
  release: suspend (A) -> Unit
): B = bracketCase(acquire, use, { a, _ -> release(a) })

suspend fun <A, B> bracketCase(
  acquire: suspend () -> A,
  use: suspend (A) -> B,
  release: suspend (A, ExitCase) -> Unit
): B = suspendCoroutineUninterceptedOrReturn { cont ->
  val conn = cont.context.connection()

  val deferredRelease = ForwardCancellable()
  conn.push(deferredRelease.cancel())

  // Race-condition check, avoiding starting the bracket if the connection
  // was cancelled already, to ensure that `cancel` really blocks if we
  // start `acquire` — n.b. `isCancelled` is visible here due to `push`

  if (!conn.isCancelled()) {
    // Note `acquire` is uncancellable (in other words it is disconnected from our SuspendConnection)
    val uncancellable = cont.context + SuspendConnection.uncancellable

    val acquiredOrSuspended = acquire.startCoroutineUninterceptedOrReturn(
      BracketAcquireContinuation(
        uncancellable,
        cont,
        use,
        release,
        deferredRelease
      )
    )

    if (acquiredOrSuspended != COROUTINE_SUSPENDED) {
      val usedAndReleasedOrSuspended =
        launchUseAndRelease(acquiredOrSuspended as A, uncancellable, cont, use, release, deferredRelease)

      if (usedAndReleasedOrSuspended != COROUTINE_SUSPENDED) (usedAndReleasedOrSuspended as Result<B>).fold(
        { it },
        { throw it })
      else COROUTINE_SUSPENDED
    } else COROUTINE_SUSPENDED
  } else {
    deferredRelease.complete(CancelToken.unit)
    COROUTINE_SUSPENDED
  }
}

private class BracketAcquireContinuation<A, B>(
  val uncancellableContext: CoroutineContext,
  val uCont: Continuation<B>,
  val use: suspend (A) -> B,
  val release: suspend (A, ExitCase) -> Unit,
  val deferredRelease: ForwardCancellable
) : Continuation<A> {
  override val context: CoroutineContext = uncancellableContext

  override fun resumeWith(result: Result<A>) {
    result.fold({ a ->
      val usedAndReleasedOrSuspended =
        launchUseAndRelease(a, uncancellableContext, uCont, use, release, deferredRelease)

      // Use & Release immediately returned
      if (usedAndReleasedOrSuspended != COROUTINE_SUSPENDED) {
        uCont.resumeWith(usedAndReleasedOrSuspended as Result<B>)
      }
    }, { e -> uCont.resumeWith(Result.failure(e)) })
  }
}

/**
 * Launches `use`, and register `release` to run afterwards.
 *
 * Returns either immediately [Result] after `release` ran,
 * or [COROUTINE_SUSPENDED] in the case the `Coroutine` suspended.
 */
private fun <A, B> launchUseAndRelease(
  a: A,
  uncancellableContext: CoroutineContext,
  uCont: Continuation<B>,
  use: suspend (A) -> B,
  release: suspend (A, ExitCase) -> Unit,
  deferredRelease: ForwardCancellable
): Any? {
  val fb = suspend { use(a) }
  val frame = BracketUseContinuation(a, uCont, release, uncancellableContext)
  deferredRelease.complete(frame.cancel)

  val x = try {
    val res = fb.startCoroutineUninterceptedOrReturn(frame)
    if (res == COROUTINE_SUSPENDED) return COROUTINE_SUSPENDED
    else Result.success(res as B)
  } catch (e: Throwable) {
    Result.failure<B>(e.nonFatalOrThrow())
  }

  return launchRelease(a, x, uCont, release, uncancellableContext)
}

/**
 * `Continuation` that registers a `release` function to be executed after its `resumeWith` is called.
 * It's cancel signal needs to be registered to it's `uCont.context.connection()` using [ForwardCancellable].
 */
private class BracketUseContinuation<A, B>(
  val a: A,
  val uCont: Continuation<B>,
  val release: suspend (A, ExitCase) -> Unit,
  val uncancellableContext: CoroutineContext
) : Continuation<B> {

  override val context: CoroutineContext = uCont.context

  // Guard used for thread-safety, to ensure the idempotency
  // of the release; otherwise `release` can be called twice
  private val waitsForResult = atomic(true)

  suspend fun release(c: ExitCase): Unit = release(a, c)

  private suspend fun applyRelease(e: ExitCase): Unit {
    if (waitsForResult.compareAndSet(true, false)) release(e)
    else Unit
  }

  val cancel: CancelToken = CancelToken { applyRelease(ExitCase.Cancelled) }

  override fun resumeWith(result: Result<B>) {
    val releasedOrSuspended = try {
      launchRelease(a, result, uCont, release, uncancellableContext)
    } catch (e: Throwable) {
      Result.failure<B>(e.nonFatalOrThrow())
    }

    if (releasedOrSuspended != COROUTINE_SUSPENDED) uCont.resumeWith(releasedOrSuspended as Result<B>)
  }
}

/**
 * Returns either a [Result] of [B] or [COROUTINE_SUSPENDED].
 *
 * Result of B can be:
 *  - Result [B] of `use` or [Throwable] of `release`
 *  - Result [Throwable] of `use`, optionally composed with the [Throwable] of `release`
 *  => `Unit` result of `release` is **always** ignored.
 */
private fun <A, B> launchRelease(
  a: A,
  result: Result<B>,
  uCont: Continuation<B>,
  release: suspend (A, ExitCase) -> Unit,
  uncancellableContext: CoroutineContext
): Any? {
  val active = AtomicBooleanW(true)

  val frame = BracketReleaseContinuation(result, uCont, uncancellableContext)
  val released = suspend {
    result.fold(
      { if (active.compareAndSet(true, false)) release(a, ExitCase.Completed) },
      { e -> if (active.compareAndSet(true, false)) release(a, ExitCase.Failure(e)) }
    )
  }

  return try {
    val res = released.startCoroutineUninterceptedOrReturn(frame)
    if (res == COROUTINE_SUSPENDED) return COROUTINE_SUSPENDED
    else result
  } catch (e2: Throwable) { // Should compose this error with `Result<B>`
    Result.failure<B>(result.fold({ e2 }, { e -> Platform.composeErrors(e, e2) }))
  }
}

@Suppress("RESULT_CLASS_IN_RETURN_TYPE")
private class BracketReleaseContinuation<B>(
  val b: Result<B>,
  val uCont: Continuation<B>,
  uncancellableContext: CoroutineContext
) : Continuation<Unit> {

  override val context: CoroutineContext = uncancellableContext

  override fun resumeWith(result: Result<Unit>) {
    // Release returned `Unit` or `Throwable`
    val res = b.fold({
      result.fold({ b }, { e -> Result.failure(e) })
    }, { e ->
      result.fold({ b }, { e2 -> Result.failure(Platform.composeErrors(e, e2)) })
    })

    uCont.resumeWith(res)
  }
}<|MERGE_RESOLUTION|>--- conflicted
+++ resolved
@@ -9,19 +9,12 @@
 
 sealed class ExitCase {
   object Completed : ExitCase() {
-<<<<<<< HEAD
-    override fun toString(): String = "ExitCase.Completed"
-  }
-  object Cancelled : ExitCase() {
-    override fun toString(): String = "ExitCase.Cancelled"
-=======
     override fun toString(): String =
       "ExitCase.Completed"
   }
   object Cancelled : ExitCase() {
     override fun toString(): String =
       "ExitCase.Cancelled"
->>>>>>> 95b87b7a
   }
   data class Failure(val failure: Throwable) : ExitCase()
 }
