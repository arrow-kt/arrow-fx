package arrow.fx.coroutines

import kotlin.coroutines.Continuation
import kotlin.coroutines.CoroutineContext
import kotlin.coroutines.intrinsics.suspendCoroutineUninterceptedOrReturn
import kotlin.coroutines.intrinsics.startCoroutineUninterceptedOrReturn
import kotlin.coroutines.intrinsics.COROUTINE_SUSPENDED

sealed class ExitCase {
  object Completed : ExitCase() {
    override fun toString(): String =
      "ExitCase.Completed"
  }
  object Cancelled : ExitCase() {
    override fun toString(): String =
      "ExitCase.Cancelled"
  }
  data class Failure(val failure: Throwable) : ExitCase()
}

/**
 * Runs [f] in an uncancellable manner.
 * If [f] gets cancelled, it will back-pressure the cancelling operation until finished.
 *
 * ```kotlin:ank:playground
 * import arrow.fx.coroutines.*
 *
 * suspend fun main(): Unit {
 *   //sampleStart
 *   val n = timeOutOrNull(10.milliseconds) {
 *     uncancellable { sleep(100.milliseconds) }
 *   } // takes 100.milliseconds, and returns null
 *
 *   //sampleEnd
 *   println("n: $n")
 * }
 * ```
 */
suspend fun <A> uncancellable(f: suspend () -> A): A =
  suspendCoroutineUninterceptedOrReturn sc@{ cont ->
<<<<<<< HEAD
    val conn = cont.context[SuspendConnection] ?: SuspendConnection.uncancellable
=======
    val originalConnection = cont.context.connection()
>>>>>>> 30b9e84b

    // ForwardCancellable back-pressures the originalConnection#cancel until we call `ForwardCancellable#complete`
    val deferredRelease = ForwardCancellable()
<<<<<<< HEAD
    conn.push { deferredRelease.cancel() }
=======
    originalConnection.push(deferredRelease.cancel())
>>>>>>> 30b9e84b

    if (originalConnection.isNotCancelled()) {
      val uncancellable = cont.context + SuspendConnection.uncancellable

      return@sc f.startCoroutineUninterceptedOrReturn(Continuation(uncancellable) {
        deferredRelease.complete(CancelToken.unit)
        cont.resumeWith(it)
      })
    } else {
      deferredRelease.complete(CancelToken.unit)
      COROUTINE_SUSPENDED
    }
  }

/**
 * Registers an [onCancel] handler after [fa].
 * [onCancel] is guaranteed to be called in case of cancellation, otherwise it's ignored.
 *
 * Useful for wiring cancellation tokens between fibers, building inter-op with other effect systems or testing.
 *
 * @param fa program that you want to register handler on
 * @param onCancel handler to run when [fa] gets cancelled.
 * @see guarantee for registering a handler that is guaranteed to always run.
 * @see guaranteeCase for registering a handler that executes for any [ExitCase].
 */
suspend fun <A> onCancel(
  fa: suspend () -> A,
  onCancel: suspend () -> Unit
): A = guaranteeCase(fa) { case ->
  when (case) {
    ExitCase.Cancelled -> onCancel.invoke()
    else -> Unit
  }
}

/**
 * Guarantees execution of a given [finalizer] after [fa] regardless of success, error or cancellation.
 *
 * As best practice, it's not a good idea to release resources via [guarantee].
 * since [guarantee] doesn't properly model acquiring, using and releasing resources.
 * It only models scheduling of a finalizer after a given suspending program,
 * so you should prefer [Resource] or [bracket] which captures acquiring,
 * using and releasing into 3 separate steps to ensure resource safety.
 *
 * @param fa program that you want to register handler on
 * @param finalizer handler to run after [fa].
 * @see guaranteeCase for registering a handler that tracks the [ExitCase] of [fa].
 */
suspend fun <A> guarantee(
  fa: suspend () -> A,
  finalizer: suspend () -> Unit
): A = guaranteeCase(fa) { finalizer.invoke() }

/**
 * Guarantees execution of a given [finalizer] after [fa] regardless of success, error or cancellation., allowing
 * for differentiating between exit conditions with to the [ExitCase] argument of the finalizer.
 *
 * As best practice, it's not a good idea to release resources via [guaranteeCase].
 * since [guaranteeCase] doesn't properly model acquiring, using and releasing resources.
 * It only models scheduling of a finalizer after a given suspending program,
 * so you should prefer [Resource] or [bracketCase] which captures acquiring,
 * using and releasing into 3 separate steps to ensure resource safety.
 *
 * @param fa program that you want to register handler on
 * @param finalizer handler to run after [fa].
 * @see guarantee for registering a handler that ignores the [ExitCase] of [fa].
 */
suspend fun <A> guaranteeCase(
  fa: suspend () -> A,
  finalizer: suspend (ExitCase) -> Unit
): A = bracketCase({ Unit }, { fa.invoke() }, { _, ex -> finalizer(ex) })

/**
 * Meant for specifying tasks with safe resource acquisition and release in the face of errors and interruption.
 * It would be the equivalent of an async capable `try/catch/finally` statements in mainstream imperative languages for resource
 * acquisition and release.
 *
 * @param acquire the action to acquire the resource
 *
 * @param use is the action to consume the resource and produce a result.
 * Once the resulting suspend program terminates, either successfully, error or disposed,
 * the [release] function will run to clean up the resources.
 *
 * @param release is the action that's supposed to release the allocated resource after `use` is done, irregardless
 * of its exit condition.
 *
 * ```kotlin:ank:playground
 * import arrow.fx.coroutines.*
 *
 * class File(url: String) {
 *   fun open(): File = this
 *   fun close(): Unit {}
 *   override fun toString(): String = "This file contains some interesting content!"
 * }
 *
 * suspend fun openFile(uri: String): File = File(uri).open()
 * suspend fun closeFile(file: File): Unit = file.close()
 * suspend fun fileToString(file: File): String = file.toString()
 *
 * suspend fun main(): Unit {
 *   //sampleStart
 *   val res = bracket(
 *     acquire = { openFile("data.json") },
 *     use = { file -> fileToString(file) },
 *     release = { file: File -> closeFile(file) }
 *   )
 *   //sampleEnd
 *   println(res)
 * }
 * ```
 */
suspend fun <A, B> bracket(
  acquire: suspend () -> A,
  use: suspend (A) -> B,
  release: suspend (A) -> Unit
): B = bracketCase(acquire, use, { a, _ -> release(a) })

/**
 * A way to safely acquire a resource and release in the face of errors and cancellation.
 * It uses [ExitCase] to distinguish between different exit cases when releasing the acquired resource.
 *
 * [bracketCase] exists out of a three stages:
 *   1. acquisition
 *   2. consumption
 *   3. releasing
 *
 * 1. Resource acquisition is **NON CANCELLABLE**.
 *   If resource acquisition fails, meaning no resource was actually successfully acquired then we short-circuit the effect.
 *   Reason being, we cannot [release] what we did not `acquire` first. Same reason we cannot call [use].
 *   If it is successful we pass the result to stage 2 [use].
 *
 * 2. Resource consumption is like any other `suspend` effect. The key difference here is that it's wired in such a way that
 *   [release] **will always** be called either on [ExitCase.Cancelled], [ExitCase.Failure] or [ExitCase.Completed].
 *   If it failed than the resulting [suspend] from [bracketCase] will be the error, otherwise the result of [use].
 *
 * 3. Resource releasing is **NON CANCELLABLE**, otherwise it could result in leaks.
 *   In the case it throws the resulting [suspend] will be either the error or a composed error if one occurred in the [use] stage.
 *
 * @param acquire the action to acquire the resource
 *
 * @param use is the action to consume the resource and produce a result.
 * Once the resulting suspend program terminates, either successfully, error or disposed,
 * the [release] function will run to clean up the resources.
 *
 * @param release the allocated resource after [use] terminates.
 *
 * ```kotlin:ank:playground
 * import arrow.fx.coroutines.*
 *
 * class File(url: String) {
 *   fun open(): File = this
 *   fun close(): Unit {}
 * }
 *
 * suspend fun File.content(): String =
 *     "This file contains some interesting content!"
 * suspend fun openFile(uri: String): File = File(uri).open()
 * suspend fun closeFile(file: File): Unit = file.close()
 *
 * suspend fun main(): Unit {
 *   //sampleStart
 *   val res = bracketCase(
 *     acquire = { openFile("data.json") },
 *     use = { file -> file.content() },
 *     release = { file, exitCase ->
 *       when (exitCase) {
 *         is ExitCase.Completed -> println("File closed with $exitCase")
 *         is ExitCase.Cancelled -> println("Program cancelled with $exitCase")
 *         is ExitCase.Failure -> println("Program failed with $exitCase")
 *       }
 *       closeFile(file)
 *     }
 *   )
 *   //sampleEnd
 *   println(res)
 * }
 *  ```
 */
suspend fun <A, B> bracketCase(
  acquire: suspend () -> A,
  use: suspend (A) -> B,
  release: suspend (A, ExitCase) -> Unit
): B = suspendCoroutineUninterceptedOrReturn { cont ->
  val conn = cont.context[SuspendConnection] ?: SuspendConnection.uncancellable

  val deferredRelease = ForwardCancellable()
  conn.push { deferredRelease.cancel() }

  // Race-condition check, avoiding starting the bracket if the connection
  // was cancelled already, to ensure that `cancel` really blocks if we
  // start `acquire` — n.b. `isCancelled` is visible here due to `push`
  if (!conn.isCancelled()) {
    // Note `acquire` is uncancellable (in other words it is disconnected from our SuspendConnection)
    val uncancellable = cont.context + SuspendConnection.uncancellable

    // Guard used for thread-safety, to ensure the idempotency
    // of the release; otherwise `release` can be called twice
    // Needs to be created here, since we can have branching depending on if suspending code returns immediately or actually suspends.
    val waitsForResult = AtomicBooleanW(true)

    val acquiredOrSuspended = acquire.startCoroutineUninterceptedOrReturn(
      BracketAcquireContinuation(
        waitsForResult,
        uncancellable,
        cont,
        use,
        release,
        deferredRelease
      )
    )

    if (acquiredOrSuspended != COROUTINE_SUSPENDED) {
      val usedAndReleasedOrSuspended =
        launchUseAndRelease(waitsForResult, acquiredOrSuspended as A, uncancellable, cont, use, release, deferredRelease)

      if (usedAndReleasedOrSuspended != COROUTINE_SUSPENDED) (usedAndReleasedOrSuspended as Result<B>).fold(
        { it },
        { throw it })
      else COROUTINE_SUSPENDED
    } else COROUTINE_SUSPENDED
  } else {
    deferredRelease.complete(CancelToken.unit)
    COROUTINE_SUSPENDED
  }
}

private class BracketAcquireContinuation<A, B>(
  val waitsForResult: AtomicBooleanW,
  val uncancellableContext: CoroutineContext,
  val uCont: Continuation<B>,
  val use: suspend (A) -> B,
  val release: suspend (A, ExitCase) -> Unit,
  val deferredRelease: ForwardCancellable
) : Continuation<A> {
  override val context: CoroutineContext = uncancellableContext

  override fun resumeWith(result: Result<A>) {
    result.fold({ a ->
      val usedAndReleasedOrSuspended =
        launchUseAndRelease(waitsForResult, a, uncancellableContext, uCont, use, release, deferredRelease)

      // Use & Release immediately returned
      if (usedAndReleasedOrSuspended != COROUTINE_SUSPENDED) {
        uCont.resumeWith(usedAndReleasedOrSuspended as Result<B>)
      }
    }, { e -> uCont.resumeWith(Result.failure(e)) })
  }
}

/**
 * Launches `use`, and register `release` to run afterwards.
 *
 * Returns either immediately [Result] after `release` ran,
 * or [COROUTINE_SUSPENDED] in the case the `Coroutine` suspended.
 */
private fun <A, B> launchUseAndRelease(
  waitsForResult: AtomicBooleanW,
  a: A,
  uncancellableContext: CoroutineContext,
  uCont: Continuation<B>,
  use: suspend (A) -> B,
  release: suspend (A, ExitCase) -> Unit,
  deferredRelease: ForwardCancellable
): Any? {
  val fb = suspend { use(a) }
  val frame = BracketUseContinuation(waitsForResult, a, uCont, release, uncancellableContext)
  deferredRelease.complete(frame.cancel)

  val x = try {
    val res = fb.startCoroutineUninterceptedOrReturn(frame)
    if (res == COROUTINE_SUSPENDED) return COROUTINE_SUSPENDED
    else Result.success(res as B)
  } catch (e: Throwable) {
    Result.failure<B>(e.nonFatalOrThrow())
  }

  return launchRelease(waitsForResult, a, x, uCont, release, uncancellableContext)
}

/**
 * `Continuation` that registers a `release` function to be executed after its `resumeWith` is called.
 * It's cancel signal needs to be registered to it's `uCont.context.connection()` using [ForwardCancellable].
 */
private class BracketUseContinuation<A, B>(
  val waitsForResult: AtomicBooleanW,
  val a: A,
  val uCont: Continuation<B>,
  val release: suspend (A, ExitCase) -> Unit,
  val uncancellableContext: CoroutineContext
) : Continuation<B> {

  override val context: CoroutineContext = uCont.context

  suspend fun release(c: ExitCase): Unit = release(a, c)

  private suspend fun applyRelease(e: ExitCase): Unit {
    if (waitsForResult.compareAndSet(true, false)) release(e)
    else Unit
  }

  val cancel: CancelToken = CancelToken { applyRelease(ExitCase.Cancelled) }

  override fun resumeWith(result: Result<B>) {
    val releasedOrSuspended = try {
      launchRelease(waitsForResult, a, result, uCont, release, uncancellableContext)
    } catch (e: Throwable) {
      Result.failure<B>(e.nonFatalOrThrow())
    }

    if (releasedOrSuspended != COROUTINE_SUSPENDED) uCont.resumeWith(releasedOrSuspended as Result<B>)
  }
}

/**
 * Returns either a [Result] of [B] or [COROUTINE_SUSPENDED].
 *
 * Result of B can be:
 *  - Result [B] of `use` or [Throwable] of `release`
 *  - Result [Throwable] of `use`, optionally composed with the [Throwable] of `release`
 *  => `Unit` result of `release` is **always** ignored.
 */
private fun <A, B> launchRelease(
  waitsForResult: AtomicBooleanW,
  a: A,
  result: Result<B>,
  uCont: Continuation<B>,
  release: suspend (A, ExitCase) -> Unit,
  uncancellableContext: CoroutineContext
): Any? {

  val frame = BracketReleaseContinuation(result, uCont, uncancellableContext)
  val released = suspend {
    result.fold(
      { if (waitsForResult.compareAndSet(true, false)) release(a, ExitCase.Completed) },
      { e -> if (waitsForResult.compareAndSet(true, false)) release(a, ExitCase.Failure(e)) }
    )
  }

  return try {
    val res = released.startCoroutineUninterceptedOrReturn(frame)
    if (res == COROUTINE_SUSPENDED) return COROUTINE_SUSPENDED
    else result
  } catch (e2: Throwable) { // Should compose this error with `Result<B>`
    Result.failure<B>(result.fold({ e2 }, { e -> Platform.composeErrors(e, e2) }))
  }
}

@Suppress("RESULT_CLASS_IN_RETURN_TYPE")
private class BracketReleaseContinuation<B>(
  val b: Result<B>,
  val uCont: Continuation<B>,
  uncancellableContext: CoroutineContext
) : Continuation<Unit> {

  override val context: CoroutineContext = uncancellableContext

  override fun resumeWith(result: Result<Unit>) {
    // Release returned `Unit` or `Throwable`
    val res = b.fold({
      result.fold({ b }, { e -> Result.failure(e) })
    }, { e ->
      result.fold({ b }, { e2 -> Result.failure(Platform.composeErrors(e, e2)) })
    })

    uCont.resumeWith(res)
  }
}<|MERGE_RESOLUTION|>--- conflicted
+++ resolved
@@ -38,19 +38,11 @@
  */
 suspend fun <A> uncancellable(f: suspend () -> A): A =
   suspendCoroutineUninterceptedOrReturn sc@{ cont ->
-<<<<<<< HEAD
-    val conn = cont.context[SuspendConnection] ?: SuspendConnection.uncancellable
-=======
-    val originalConnection = cont.context.connection()
->>>>>>> 30b9e84b
+    val originalConnection = cont.context[SuspendConnection] ?: SuspendConnection.uncancellable
 
     // ForwardCancellable back-pressures the originalConnection#cancel until we call `ForwardCancellable#complete`
     val deferredRelease = ForwardCancellable()
-<<<<<<< HEAD
-    conn.push { deferredRelease.cancel() }
-=======
-    originalConnection.push(deferredRelease.cancel())
->>>>>>> 30b9e84b
+    originalConnection.push { deferredRelease.cancel() }
 
     if (originalConnection.isNotCancelled()) {
       val uncancellable = cont.context + SuspendConnection.uncancellable
