--- conflicted
+++ resolved
@@ -82,57 +82,7 @@
 }
 
 /**
-<<<<<<< HEAD
- * Runs [fa], [fb], [fc], [fd] in parallel on [ComputationPool] and combines their results using the provided function.
- * Cancelling this operation cancels all operations running in parallel.
- *
- * @see parMapN for the same function that can run on any [CoroutineContext].
- */
-suspend fun <A, B, C, D, E> parMapN(
-  fa: suspend () -> A,
-  fb: suspend () -> B,
-  fc: suspend () -> C,
-  fd: suspend () -> D,
-  f: (A, B, C, D) -> E
-): E = parMapN(ComputationPool, fa, fb, fc, fd, f)
-
-/**
- * Runs [fa], [fb], [fc], [fd], [fe] in parallel on [ComputationPool] and combines their results using the provided function.
- * Cancelling this operation cancels all operations running in parallel.
- *
- * @see parMapN for the same function that can run on any [CoroutineContext].
- */
-suspend fun <A, B, C, D, E, F> parMapN(
-  fa: suspend () -> A,
-  fb: suspend () -> B,
-  fc: suspend () -> C,
-  fd: suspend () -> D,
-  fe: suspend () -> E,
-  f: (A, B, C, D, E) -> F
-): F = parMapN(ComputationPool, fa, fb, fc, fd, fe, f)
-
-/**
- * Runs [fa], [fb], [fc], [fd], [fe], [ff] in parallel on [ComputationPool] and combines their results using the provided function.
- * Cancelling this operation cancels all operations running in parallel.
- *
- * @see parMapN for the same function that can run on any [CoroutineContext].
- */
-suspend fun <A, B, C, D, E, F, G> parMapN(
-  fa: suspend () -> A,
-  fb: suspend () -> B,
-  fc: suspend () -> C,
-  fd: suspend () -> D,
-  fe: suspend () -> E,
-  ff: suspend () -> F,
-  f: (A, B, C, D, E, F) -> G
-): G = parMapN(ComputationPool, fa, fb, fc, fd, fe, ff, f)
-
-/**
- * Runs [fa], [fb] on the provided [CoroutineContext] and combines their results using the provided function.
- * Cancelling this operation cancels both tasks running in parallel.
-=======
  * Runs [fa], [fb], [fc] in parallel on [Dispatchers.Default] and combines their results using the provided function.
->>>>>>> aff2bec2
  *
  * ```kotlin:ank:playground
  * import arrow.fx.coroutines.*
@@ -198,83 +148,6 @@
  *
  * @see parMapN for a function that ensures operations run in parallel on the [Dispatchers.Default].
  */
-<<<<<<< HEAD
-suspend fun <A, B, C, D> parMapN(
-  ctx: CoroutineContext,
-  fa: suspend () -> A,
-  fb: suspend () -> B,
-  fc: suspend () -> C,
-  f: (A, B, C) -> D
-): D =
-  parMapN(
-    ctx,
-    suspend { parMapN(ctx, fa, fb, ::Pair) },
-    fc
-  ) { ab, c ->
-    val (a, b) = ab
-    f(a, b, c)
-  }
-
-suspend fun <A, B, C, D, F> parMapN(
-  ctx: CoroutineContext,
-  fa: suspend () -> A,
-  fb: suspend () -> B,
-  fc: suspend () -> C,
-  fd: suspend () -> D,
-  f: (A, B, C, D) -> F
-): F =
-  parMapN(
-    ctx,
-    suspend { parMapN(ctx, fa, fb, ::Pair) },
-    suspend { parMapN(ctx, fc, fd, ::Pair) }
-  ) { ab, cd ->
-    val (a, b) = ab
-    val (c, d) = cd
-    f(a, b, c, d)
-  }
-
-suspend fun <A, B, C, D, F, E> parMapN(
-  ctx: CoroutineContext,
-  fa: suspend () -> A,
-  fb: suspend () -> B,
-  fc: suspend () -> C,
-  fd: suspend () -> D,
-  fe: suspend () -> E,
-  f: (A, B, C, D, E) -> F
-): F =
-  parMapN(
-    ctx,
-    suspend { parMapN(ctx, fa, fb, ::Pair) },
-    suspend { parMapN(ctx, fc, fd, ::Pair) },
-    fe
-  ) { ab, cd, e ->
-    val (a, b) = ab
-    val (c, d) = cd
-    f(a, b, c, d, e)
-  }
-
-suspend fun <A, B, C, D, E, F, G> parMapN(
-  ctx: CoroutineContext,
-  fa: suspend () -> A,
-  fb: suspend () -> B,
-  fc: suspend () -> C,
-  fd: suspend () -> D,
-  fe: suspend () -> E,
-  ff: suspend () -> F,
-  f: (A, B, C, D, E, F) -> G
-): G =
-  parMapN(
-    ctx,
-    suspend { parMapN(ctx, fa, fb, ::Pair) },
-    suspend { parMapN(ctx, fc, fd, ::Pair) },
-    suspend { parMapN(ctx, fe, ff, ::Pair) }
-  ) { ab, cd, ef ->
-    val (a, b) = ab
-    val (c, d) = cd
-    val (e, f) = ef
-    f(a, b, c, d, e, f)
-  }
-=======
 // TODO provide efficient impls like below for N-arity.
 suspend inline fun <A, B, C, D> parMapN(
   ctx: CoroutineContext = EmptyCoroutineContext,
@@ -288,4 +161,289 @@
   val c = async(ctx) { fc() }
   f(a.await(), b.await(), c.await())
 }
->>>>>>> aff2bec2
+
+/**
+ * Runs [fa], [fb], [fc], [fd] in parallel on [Dispatchers.Default] and combines their results using the provided function.
+ *
+ * ```kotlin:ank:playground
+ * import arrow.fx.coroutines.*
+ *
+ * suspend fun main(): Unit {
+ *   //sampleStart
+ *   val result = parMapN(
+ *     { "First one is on ${Thread.currentThread().name}" },
+ *     { "Second one is on ${Thread.currentThread().name}" },
+ *     { "Third one is on ${Thread.currentThread().name}" }
+ *     { "Fourth one is on ${Thread.currentThread().name}" }
+ *   ) { a, b, c, d ->
+ *       "$a\n$b\n$c\n$d"
+ *     }
+ *   //sampleEnd
+ *  println(result)
+ * }
+ * ```
+ *
+ * @param fa value to parallel map
+ * @param fb value to parallel map
+ * @param fc value to parallel map
+ * @param fd value to parallel map
+ * @param f function to map/combine value [A], [B], [C] and [D]
+ *
+ * @see parMapN for a function that can run on any [CoroutineContext].
+ */
+suspend inline fun <A, B, C, D, E> parMapN(
+  crossinline fa: suspend () -> A,
+  crossinline fb: suspend () -> B,
+  crossinline fc: suspend () -> C,
+  crossinline fd: suspend () -> D,
+  crossinline f: suspend (A, B, C, D) -> E
+): E = parMapN(Dispatchers.Default, fa, fb, fc, fd, f)
+
+/**
+ * Runs [fa], [fb], [fc], [fd] in parallel on [ctx] and combines their results using the provided function.
+ *
+ * Coroutine context is inherited from a [CoroutineScope], additional context elements can be specified with [ctx] argument.
+ * If the combined context does not have any dispatcher nor any other [ContinuationInterceptor], then [Dispatchers.Default] is used.
+ * **WARNING** If the combined context has a single threaded [ContinuationInterceptor], this function will not run [fa], [fb], [fc] & [fd]
+ * in parallel.
+ *
+ * ```kotlin:ank:playground
+ * import arrow.fx.coroutines.*
+ * import kotlinx.coroutines.Dispatchers
+ *
+ * suspend fun main(): Unit {
+ *   //sampleStart
+ *   val result = parMapN(
+ *     Dispatchers.IO,
+ *     { "First one is on ${Thread.currentThread().name}" },
+ *     { "Second one is on ${Thread.currentThread().name}" },
+ *     { "Third one is on ${Thread.currentThread().name}" }
+ *     { "Fourth one is on ${Thread.currentThread().name}" }
+ *   ) { a, b, c, d ->
+ *       "$a\n$b\n$c\n$d"
+ *     }
+ *   //sampleEnd
+ *  println(result)
+ * }
+ * ```
+ *
+ * @param fa value to parallel map
+ * @param fb value to parallel map
+ * @param fc value to parallel map
+ * @param fd value to parallel map
+ * @param f function to map/combine value [A], [B], [C] and [D].
+ *
+ * @see parMapN for a function that ensures operations run in parallel on the [Dispatchers.Default].
+ */
+suspend inline fun <A, B, C, D, E> parMapN(
+  ctx: CoroutineContext = EmptyCoroutineContext,
+  crossinline fa: suspend () -> A,
+  crossinline fb: suspend () -> B,
+  crossinline fc: suspend () -> C,
+  crossinline fd: suspend () -> D,
+  crossinline f: suspend (A, B, C, D) -> E
+): E = coroutineScope {
+  val a = async(ctx) { fa() }
+  val b = async(ctx) { fb() }
+  val c = async(ctx) { fc() }
+  val d = async(ctx) { fd() }
+  f(a.await(), b.await(), c.await(), d.await())
+}
+
+/**
+ * Runs [fa], [fb], [fc], [fd], [fe] in parallel on [Dispatchers.Default] and combines
+ * their results using the provided function.
+ *
+ * ```kotlin:ank:playground
+ * import arrow.fx.coroutines.*
+ *
+ * suspend fun main(): Unit {
+ *   //sampleStart
+ *   val result = parMapN(
+ *     { "First one is on ${Thread.currentThread().name}" },
+ *     { "Second one is on ${Thread.currentThread().name}" },
+ *     { "Third one is on ${Thread.currentThread().name}" }
+ *     { "Fourth one is on ${Thread.currentThread().name}" }
+ *     { "Fifth one is on ${Thread.currentThread().name}" }
+ *   ) { a, b, c, d, e ->
+ *       "$a\n$b\n$c\n$d\n$e"
+ *     }
+ *   //sampleEnd
+ *  println(result)
+ * }
+ * ```
+ *
+ * @param fa value to parallel map
+ * @param fb value to parallel map
+ * @param fc value to parallel map
+ * @param fd value to parallel map
+ * @param fe value to parallel map
+ * @param f function to map/combine value [A], [B], [C] [D] and [E]
+ *
+ * @see parMapN for a function that can run on any [CoroutineContext].
+ */
+suspend inline fun <A, B, C, D, E, F> parMapN(
+  crossinline fa: suspend () -> A,
+  crossinline fb: suspend () -> B,
+  crossinline fc: suspend () -> C,
+  crossinline fd: suspend () -> D,
+  crossinline fe: suspend () -> E,
+  crossinline f: suspend (A, B, C, D, E) -> F
+): F = parMapN(Dispatchers.Default, fa, fb, fc, fd, fe, f)
+
+/**
+ * Runs [fa], [fb], [fc], [fd], [fe] in parallel on [ctx] and combines their results using the provided function.
+ *
+ * Coroutine context is inherited from a [CoroutineScope], additional context elements can be specified with [ctx] argument.
+ * If the combined context does not have any dispatcher nor any other [ContinuationInterceptor], then [Dispatchers.Default] is used.
+ * **WARNING** If the combined context has a single threaded [ContinuationInterceptor], this function will not run [fa], [fb], [fc], [fd] & [fe]
+ * in parallel.
+ *
+ * ```kotlin:ank:playground
+ * import arrow.fx.coroutines.*
+ * import kotlinx.coroutines.Dispatchers
+ *
+ * suspend fun main(): Unit {
+ *   //sampleStart
+ *   val result = parMapN(
+ *     Dispatchers.IO,
+ *     { "First one is on ${Thread.currentThread().name}" },
+ *     { "Second one is on ${Thread.currentThread().name}" },
+ *     { "Third one is on ${Thread.currentThread().name}" }
+ *     { "Fourth one is on ${Thread.currentThread().name}" }
+ *     { "Fifth one is on ${Thread.currentThread().name}" }
+ *   ) { a, b, c, d, e ->
+ *       "$a\n$b\n$c\n$d\n$e"
+ *     }
+ *   //sampleEnd
+ *  println(result)
+ * }
+ * ```
+ *
+ * @param fa value to parallel map
+ * @param fb value to parallel map
+ * @param fc value to parallel map
+ * @param fd value to parallel map
+ * @param fe value to parallel map
+ * @param f function to map/combine value [A], [B], [C], [D], and [E].
+ *
+ * @see parMapN for a function that ensures operations run in parallel on the [Dispatchers.Default].
+ */
+suspend inline fun <A, B, C, D, E, F> parMapN(
+  ctx: CoroutineContext = EmptyCoroutineContext,
+  crossinline fa: suspend () -> A,
+  crossinline fb: suspend () -> B,
+  crossinline fc: suspend () -> C,
+  crossinline fd: suspend () -> D,
+  crossinline fe: suspend () -> E,
+  crossinline f: suspend (A, B, C, D, E) -> F
+): F = coroutineScope {
+  val a = async(ctx) { fa() }
+  val b = async(ctx) { fb() }
+  val c = async(ctx) { fc() }
+  val d = async(ctx) { fd() }
+  val e = async(ctx) { fe() }
+  f(a.await(), b.await(), c.await(), d.await(), e.await())
+}
+
+/**
+ * Runs [fa], [fb], [fc], [fd], [fe], [ff] in parallel on [Dispatchers.Default] and combines
+ * their results using the provided function.
+ *
+ * ```kotlin:ank:playground
+ * import arrow.fx.coroutines.*
+ *
+ * suspend fun main(): Unit {
+ *   //sampleStart
+ *   val result = parMapN(
+ *     { "First one is on ${Thread.currentThread().name}" },
+ *     { "Second one is on ${Thread.currentThread().name}" },
+ *     { "Third one is on ${Thread.currentThread().name}" }
+ *     { "Fourth one is on ${Thread.currentThread().name}" }
+ *     { "Fifth one is on ${Thread.currentThread().name}" }
+ *     { "Sixth one is on ${Thread.currentThread().name}" }
+ *   ) { a, b, c, d, e, f ->
+ *       "$a\n$b\n$c\n$d\n$e\n$f"
+ *     }
+ *   //sampleEnd
+ *  println(result)
+ * }
+ * ```
+ *
+ * @param fa value to parallel map
+ * @param fb value to parallel map
+ * @param fc value to parallel map
+ * @param fd value to parallel map
+ * @param fe value to parallel map
+ * @param ff value to parallel map
+ * @param f function to map/combine value [A], [B], [C] [D], [E] and [F]
+ *
+ * @see parMapN for a function that can run on any [CoroutineContext].
+ */
+suspend inline fun <A, B, C, D, E, G, H> parMapN(
+  crossinline fa: suspend () -> A,
+  crossinline fb: suspend () -> B,
+  crossinline fc: suspend () -> C,
+  crossinline fd: suspend () -> D,
+  crossinline fe: suspend () -> E,
+  crossinline fg: suspend () -> G,
+  crossinline f: suspend (A, B, C, D, E, G) -> H
+): H = parMapN(Dispatchers.Default, fa, fb, fc, fd, fe, fg, f)
+
+/**
+ * Runs [fa], [fb], [fc], [fd], [fe] in parallel on [ctx] and combines their results using the provided function.
+ *
+ * Coroutine context is inherited from a [CoroutineScope], additional context elements can be specified with [ctx] argument.
+ * If the combined context does not have any dispatcher nor any other [ContinuationInterceptor], then [Dispatchers.Default] is used.
+ * **WARNING** If the combined context has a single threaded [ContinuationInterceptor], this function will not run [fa], [fb], [fc], [fd], [fe] & [ff]
+ * in parallel.
+ *
+ * ```kotlin:ank:playground
+ * import arrow.fx.coroutines.*
+ * import kotlinx.coroutines.Dispatchers
+ *
+ * suspend fun main(): Unit {
+ *   //sampleStart
+ *   val result = parMapN(
+ *     Dispatchers.IO,
+ *     { "First one is on ${Thread.currentThread().name}" },
+ *     { "Second one is on ${Thread.currentThread().name}" },
+ *     { "Third one is on ${Thread.currentThread().name}" }
+ *     { "Fourth one is on ${Thread.currentThread().name}" }
+ *     { "Fifth one is on ${Thread.currentThread().name}" }
+ *     { "Sixth one is on ${Thread.currentThread().name}" }
+ *   ) { a, b, c, d, e, f ->
+ *       "$a\n$b\n$c\n$d\n$e\n$f"
+ *     }
+ *   //sampleEnd
+ *  println(result)
+ * }
+ * ```
+ *
+ * @param fa value to parallel map
+ * @param fb value to parallel map
+ * @param fc value to parallel map
+ * @param fd value to parallel map
+ * @param fe value to parallel map
+ * @param f function to map/combine value [A], [B], [C], [D], and [E].
+ *
+ * @see parMapN for a function that ensures operations run in parallel on the [Dispatchers.Default].
+ */
+suspend inline fun <A, B, C, D, E, H, G> parMapN(
+  ctx: CoroutineContext = EmptyCoroutineContext,
+  crossinline fa: suspend () -> A,
+  crossinline fb: suspend () -> B,
+  crossinline fc: suspend () -> C,
+  crossinline fd: suspend () -> D,
+  crossinline fe: suspend () -> E,
+  crossinline fg: suspend () -> G,
+  crossinline f: suspend (A, B, C, D, E, G) -> H
+): H = coroutineScope {
+  val a = async(ctx) { fa() }
+  val b = async(ctx) { fb() }
+  val c = async(ctx) { fc() }
+  val d = async(ctx) { fd() }
+  val e = async(ctx) { fe() }
+  val g = async(ctx) { fg() }
+  f(a.await(), b.await(), c.await(), d.await(), e.await(), g.await())
+}