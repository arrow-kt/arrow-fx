--- conflicted
+++ resolved
@@ -100,8 +100,4 @@
   get() = Duration(this.toLong(), TimeUnit.SECONDS)
 
 const val DeprecateDuration: String =
-<<<<<<< HEAD
-  "arrow.fx.coroutines is Deprecated and will be removed in 0.13.0 in favor of kotlin.time.Duration"
-=======
-  "arrow.fx.coroutines.Duration is deprecated and will be removed in 0.13.0 in favor of kotlin.time.Duration"
->>>>>>> 79939069
+  "arrow.fx.coroutines.Duration is deprecated and will be removed in 0.13.0 in favor of kotlin.time.Duration"