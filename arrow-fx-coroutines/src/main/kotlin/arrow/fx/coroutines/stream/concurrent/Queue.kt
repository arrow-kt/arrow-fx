package arrow.fx.coroutines.stream.concurrent

import arrow.core.None
import arrow.core.Option
import arrow.core.Some
import arrow.core.identity
import arrow.fx.coroutines.IQueue
import arrow.fx.coroutines.andThen
import arrow.fx.coroutines.prependTo
import arrow.fx.coroutines.stream.Chunk
import arrow.fx.coroutines.stream.Pipe
import arrow.fx.coroutines.stream.Stream
import arrow.fx.coroutines.stream.terminateOnNone
import kotlin.math.min

/** Provides the ability to enqueue elements to a `Queue`. */
interface Enqueue<A> {

  /**
   * Enqueues one element to this `Queue`.
   * If the queue is `full` this waits until queue has space.
   *
   * This completes after `a`  has been successfully enqueued to this `Queue`
   */
  suspend fun enqueue1(a: A): Unit

  /**
   * Enqueues each element of the input stream to this queue by
   * calling `enqueue1` on each element.
   */
  fun enqueue(): Pipe<A, Unit> =
    Pipe { s -> s.effectMap { enqueue1(it) } }

  /**
   * Offers one element to this `Queue`.
   *
   * Evaluates to `false` if the queue is full, indicating the `a` was not queued up.
   * Evaluates to `true` if the `a` was queued up successfully.
   *
   * @param a `A` to enqueue
   */
  fun tryOffer1(a: A): Boolean
}

/** Provides the ability to dequeue individual elements from a `Queue`. */
interface Dequeue1<A> {

  /** Dequeues one `A` from this queue. Completes once one is ready. */
  suspend fun dequeue1(): A

  /**
   * Tries to dequeue a single element. Unlike `dequeue1`, this method does not semantically
   * block until a chunk is available - instead, `None` is returned immediately.
   */
  suspend fun tryDequeue1(): Option<A>
}

/** Provides the ability to dequeue chunks of elements from a `Queue` as streams. */
interface Dequeue<A> {

  /** Dequeues elements from the queue. */
  fun dequeue(): Stream<A> =
    dequeueChunk(Int.MAX_VALUE)

  /** Dequeues elements from the queue, ensuring elements are dequeued in chunks not exceeding `maxSize`. */
  fun dequeueChunk(maxSize: Int): Stream<A>

  /**
   * Provides a pipe that converts a stream of batch sizes in to a stream of elements by dequeuing
   * batches of the specified size.
   */
  fun dequeueBatch(): Pipe<Int, A>
}

/**
 * A queue of elements. Operations are all nonblocking in their
 * implementations, but may be 'semantically' blocking. For instance,
 * a queue may have a bound on its size, in which case enqueuing may
 * block (be delayed asynchronously) until there is an offsetting dequeue.
 */
interface Queue<A> : Enqueue<A>, Dequeue1<A>, Dequeue<A> {

  /** Dequeues one `Chunk[A]` with no more than `maxSize` elements. Completes once one is ready. */
  suspend fun dequeueChunk1(maxSize: Int): Chunk<A>

  /**
   * Tries to dequeue a single chunk of no more than `max size` elements.
   * Unlike `dequeueChunk1`, this method does not semantically block until a chunk is available -
   * instead, `None` is returned immediately.
   */
  suspend fun tryDequeueChunk1(maxSize: Int): Option<Chunk<A>>

  /**
   * Returns an alternate view of this `Queue` where its elements are of type `B`,
   * given two functions, `(A) -> B` and `(B) -> A`.
   */
  fun <B> imap(f: (A) -> B, g: (B) -> A): Queue<B> =
    object : Queue<B> {
      override suspend fun enqueue1(a: B) = enqueue1(g(a))
      override fun tryOffer1(a: B): Boolean = tryOffer1(g(a))
      override suspend fun dequeue1(): B = f(this@Queue.dequeue1())
      override suspend fun tryDequeue1(): Option<B> = this@Queue.tryDequeue1().map(f)
      override suspend fun dequeueChunk1(maxSize: Int): Chunk<B> = this@Queue.dequeueChunk1(maxSize).map(f)
      override suspend fun tryDequeueChunk1(maxSize: Int): Option<Chunk<B>> =
        this@Queue.tryDequeueChunk1(maxSize).map { it.map(f) }

      override fun dequeueChunk(maxSize: Int): Stream<B> = this@Queue.dequeueChunk(maxSize).map(f)
      override fun dequeueBatch(): Pipe<Int, B> = this@Queue.dequeueBatch().andThen { it.map(f) }
    }

  companion object {

    /** Creates a queue from the supplied strategy. */
    private fun <S, A> fromStrategy(strategy: PubSub.Strategy<A, Chunk<A>, S, Int>): Queue<A> {
      val pubSub = PubSub.unsafe(strategy)
      return DefaultQueue(pubSub)
    }

    /** Creates a queue from the supplied strategy. */
    private fun <S, A> fromStrategyNoneTerminated(strategy: PubSub.Strategy<Option<A>, Option<Chunk<A>>, S, Int>): NoneTerminatedQueue<A> {
      val pubSub = PubSub.unsafe(strategy)
      return DefaultNoneTerminatedQueue(pubSub)
    }

    /** Creates a FIFO queue with no size bound. */
    suspend fun <A> unbounded(): Queue<A> =
      fromStrategy(Strategy.fifo())

    fun <A> unsafeUnbounded(): Queue<A> =
      fromStrategy(Strategy.fifo())

    /** Creates an unbounded FIFO queue that distributed always at max `fairSize` elements to any subscriber. */
    suspend fun <A> fairUnbounded(fairSize: Int): Queue<A> =
      fromStrategy(Strategy.fifo<A>().transformSelector { size, _ -> min(size, fairSize) })

    fun <A> unsafeFairUnbounded(fairSize: Int): Queue<A> =
      fromStrategy(Strategy.fifo<A>().transformSelector { size, _ -> min(size, fairSize) })

    /** Creates a FIFO queue with the specified size bound. */
    suspend fun <A> bounded(maxSize: Int): Queue<A> =
      fromStrategy(Strategy.boundedFifo(maxSize))

<<<<<<< HEAD
    /** Creates a LIFO queue with the specified size bound. */
    suspend fun <A> boundedLifo(maxSize: Int): Queue<A> =
      fromStrategy(Strategy.boundedLifo(maxSize))
=======
    fun <A> unsafeBounded(maxSize: Int): Queue<A> =
      fromStrategy(Strategy.boundedFifo(maxSize))
>>>>>>> 78f8e341

    /** Creates a queue which stores the last `maxSize` enqueued elements and which never blocks on enqueue. */
    suspend fun <A> circularBuffer(maxSize: Int): Queue<A> =
      fromStrategy(Strategy.circularBuffer(maxSize))

    fun <A> unsafeCircularBuffer(maxSize: Int): Queue<A> =
      fromStrategy(Strategy.circularBuffer(maxSize))

    /** Created a bounded queue that distributed always at max `fairSize` elements to any subscriber. */
    suspend fun <A> fairBounded(maxSize: Int, fairSize: Int): Queue<A> =
      fromStrategy(Strategy.boundedFifo<A>(maxSize).transformSelector { size, _ -> min(size, fairSize) })

    fun <A> unsafeFairBounded(maxSize: Int, fairSize: Int): Queue<A> =
      fromStrategy(Strategy.boundedFifo<A>(maxSize).transformSelector { size, _ -> min(size, fairSize) })

    /** Creates a queue which allows at most a single element to be enqueued at any time. */
    suspend fun <A> synchronous(): Queue<A> =
      fromStrategy(Strategy.synchronous())

    fun <A> unsafeSynchronous(): Queue<A> =
      fromStrategy(Strategy.synchronous())

    /** Like [synchronous], except that any enqueue of `None` will never block and cancels any dequeue operation. */
    suspend fun <A> synchronousNoneTerminated(): NoneTerminatedQueue<A> {
      val strategy = Strategy.synchronous<A>()
      val pubSub = PubSub.Strategy.closeNowOption(strategy)
      return fromStrategyNoneTerminated(pubSub)
    }

    fun <A> unsafeSynchronousNoneTerminated(): NoneTerminatedQueue<A> {
      val strategy = Strategy.synchronous<A>()
      val pubSub = PubSub.Strategy.closeNowOption(strategy)
      return fromStrategyNoneTerminated(pubSub)
    }
  }
}

interface NoneTerminatedQueue<A> : Enqueue<Option<A>>, Dequeue1<Option<A>>, Dequeue<A> {

  /** Dequeues one `Chunk[A]` with no more than `maxSize` elements. Completes once one is ready. */
  suspend fun dequeueChunk1(maxSize: Int): Option<Chunk<A>>

  /**
   * Tries to dequeue a single chunk of no more than `max size` elements.
   * Unlike `dequeueChunk1`, this method does not semantically block until a chunk is available -
   * instead, `None` is returned immediately.
   */
  suspend fun tryDequeueChunk1(maxSize: Int): Option<Chunk<A>>
}

private fun <A> Chunk<A>.firstUnsafe(): A =
  if (size() == 1) this[0] else throw Throwable("Expected chunk of size 1. got $this")

internal object Strategy {

  /** Unbounded fifo strategy. */
  fun <A> boundedFifo(maxSize: Int): PubSub.Strategy<A, Chunk<A>, IQueue<A>, Int> =
    PubSub.Strategy.bounded(maxSize, fifo()) { it.size }

  /** Unbounded lifo strategy. */
  fun <A> boundedLifo(maxSize: Int): PubSub.Strategy<A, Chunk<A>, IQueue<A>, Int> =
    PubSub.Strategy.bounded(maxSize, lifo()) { it.size }

  /** Strategy for circular buffer, which stores the last `maxSize` enqueued elements and never blocks on enqueue. */
  fun <A> circularBuffer(maxSize: Int): PubSub.Strategy<A, Chunk<A>, IQueue<A>, Int> =
    unbounded { q: IQueue<A>, a ->
      if (q.size < maxSize) q.enqueue(a)
      else q.tail().enqueue(a)
    }

  /** Unbounded lifo strategy. */
  fun <A> lifo(): PubSub.Strategy<A, Chunk<A>, IQueue<A>, Int> =
    unbounded { q, a -> a prependTo q }

  /** Unbounded fifo strategy. */
  fun <A> fifo(): PubSub.Strategy<A, Chunk<A>, IQueue<A>, Int> =
    unbounded(IQueue<A>::enqueue)

  /**
   * Strategy that allows at most a single element to be published.
   * Before the `A` is published successfully, at least one subscriber must be ready to consume.
   */
  fun <A> synchronous(): PubSub.Strategy<A, Chunk<A>, Pair<Boolean, Option<A>>, Int> =
    object : PubSub.Strategy<A, Chunk<A>, Pair<Boolean, Option<A>>, Int> {

      override val initial: Pair<Boolean, Option<A>> =
        Pair(false, None)

      override fun accepts(i: A, state: Pair<Boolean, Option<A>>): Boolean =
        state.first && state.second.isEmpty()

      override fun publish(i: A, state: Pair<Boolean, Option<A>>): Pair<Boolean, Option<A>> =
        Pair(state.first, Some(i))

      override fun get(
        selector: Int,
        state: Pair<Boolean, Option<A>>
      ): Pair<Pair<Boolean, Option<A>>, Option<Chunk<A>>> =
        when (val opt = state.second) {
          None -> Pair(Pair(true, None), None)
          is Some -> Pair(Pair(false, None), Some(Chunk.just(opt.t)))
        }

      override fun empty(state: Pair<Boolean, Option<A>>): Boolean =
        state.second.isEmpty()

      override fun subscribe(
        selector: Int,
        state: Pair<Boolean, Option<A>>
      ): Pair<Pair<Boolean, Option<A>>, Boolean> =
        Pair(state, false)

      override fun unsubscribe(selector: Int, state: Pair<Boolean, Option<A>>): Pair<Boolean, Option<A>> =
        state
    }

  /**
   * Creates unbounded queue strategy for `A` with configurable append function.
   *
   * @param append function used to append new elements to the queue
   */
  fun <A> unbounded(append: (IQueue<A>, A) -> IQueue<A>): PubSub.Strategy<A, Chunk<A>, IQueue<A>, Int> =
    object : PubSub.Strategy<A, Chunk<A>, IQueue<A>, Int> {

      override val initial: IQueue<A> = IQueue.empty()

      override fun publish(i: A, state: IQueue<A>): IQueue<A> =
        append(state, i)

      override fun accepts(i: A, state: IQueue<A>): Boolean =
        true

      override fun empty(state: IQueue<A>): Boolean =
        state.isEmpty()

      override fun get(selector: Int, state: IQueue<A>): Pair<IQueue<A>, Option<Chunk<A>>> =
        if (state.isEmpty()) Pair(state, None)
        else {
          val (out, rem) = Chunk.Queue.queueFirstN(selector, state)
          Pair(rem, Some(out))
        }

      override fun subscribe(selector: Int, state: IQueue<A>): Pair<IQueue<A>, Boolean> =
        Pair(state, false)

      override fun unsubscribe(selector: Int, state: IQueue<A>): IQueue<A> =
        state
    }
}

internal class DefaultQueue<A>(private val pubSub: PubSub<A, Chunk<A>, Int>) : Queue<A> {
  override suspend fun enqueue1(a: A) =
    pubSub.publish(a)

  override fun tryOffer1(a: A): Boolean =
    pubSub.tryPublish(a)

  override suspend fun dequeue1(): A =
    pubSub.get(1).firstUnsafe()

  override suspend fun tryDequeue1(): Option<A> =
    pubSub.tryGet(1).fold({ None }) { Some(it.firstUnsafe()) }

  override suspend fun dequeueChunk1(maxSize: Int): Chunk<A> =
    pubSub.get(maxSize)

  override suspend fun tryDequeueChunk1(maxSize: Int): Option<Chunk<A>> =
    pubSub.tryGet(maxSize)

  override fun dequeueChunk(maxSize: Int): Stream<A> =
    pubSub.getStream(maxSize)
      .flatMap(Stream.Companion::chunk)

  override fun dequeueBatch(): Pipe<Int, A> =
    Pipe {
      it.flatMap { size ->
        Stream.effectUnChunk { pubSub.get(size) }
      }
    }
}

internal class DefaultNoneTerminatedQueue<A>(
  private val pubSub: PubSub<Option<A>, Option<Chunk<A>>, Int>
) : NoneTerminatedQueue<A> {
  override suspend fun enqueue1(a: Option<A>) =
    pubSub.publish(a)

  override fun tryOffer1(a: Option<A>): Boolean =
    pubSub.tryPublish(a)

  override suspend fun dequeue1(): Option<A> =
    pubSub.get(1).map { it.firstUnsafe() }

  override suspend fun tryDequeue1(): Option<Option<A>> =
    pubSub.tryGet(1).map { opt ->
      opt.map { it.firstUnsafe() }
    }

  override suspend fun dequeueChunk1(maxSize: Int): Option<Chunk<A>> =
    pubSub.get(maxSize)

  override suspend fun tryDequeueChunk1(maxSize: Int): Option<Chunk<A>> =
    pubSub.tryGet(maxSize).map { opt ->
      opt.fold({ Chunk.empty<A>() }, ::identity)
    }

  override fun dequeueChunk(maxSize: Int): Stream<A> =
    pubSub.getStream(maxSize)
      .terminateOnNone()
      .flatMap(Stream.Companion::chunk)

  override fun dequeueBatch(): Pipe<Int, A> =
    Pipe {
      it.effectMap { size ->
        pubSub.get(size)
      }.terminateOnNone()
        .flatMap(Stream.Companion::chunk)
    }
}<|MERGE_RESOLUTION|>--- conflicted
+++ resolved
@@ -140,14 +140,8 @@
     suspend fun <A> bounded(maxSize: Int): Queue<A> =
       fromStrategy(Strategy.boundedFifo(maxSize))
 
-<<<<<<< HEAD
-    /** Creates a LIFO queue with the specified size bound. */
-    suspend fun <A> boundedLifo(maxSize: Int): Queue<A> =
-      fromStrategy(Strategy.boundedLifo(maxSize))
-=======
     fun <A> unsafeBounded(maxSize: Int): Queue<A> =
       fromStrategy(Strategy.boundedFifo(maxSize))
->>>>>>> 78f8e341
 
     /** Creates a queue which stores the last `maxSize` enqueued elements and which never blocks on enqueue. */
     suspend fun <A> circularBuffer(maxSize: Int): Queue<A> =
