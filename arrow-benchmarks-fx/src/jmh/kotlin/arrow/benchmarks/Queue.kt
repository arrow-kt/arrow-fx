--- conflicted
+++ resolved
@@ -1,10 +1,5 @@
 package arrow.benchmarks
 
-<<<<<<< HEAD
-import arrow.fx.ConcurrentQueue
-=======
-import arrow.fx.ForIO
->>>>>>> 56b4da53
 import arrow.fx.IO
 import arrow.fx.IOOf
 import arrow.fx.IOPartialOf
@@ -12,12 +7,8 @@
 import arrow.fx.extensions.io.concurrent.concurrent
 import arrow.fx.extensions.io.monad.flatMap
 import arrow.fx.fix
-<<<<<<< HEAD
-import arrow.fx.internal.CancellableQueue
 import arrow.fx.unsafeRunSync
 import arrow.fx.void
-=======
->>>>>>> 56b4da53
 import org.openjdk.jmh.annotations.Benchmark
 import org.openjdk.jmh.annotations.CompilerControl
 import org.openjdk.jmh.annotations.Fork
@@ -41,21 +32,11 @@
   @Param("1000")
   var size: Int = 0
 
-<<<<<<< HEAD
   var ConcurQueue by Delegates.notNull<Queue<IOPartialOf<Nothing>, Int>>()
-  var CancelQueue by Delegates.notNull<Queue<IOPartialOf<Nothing>, Int>>()
-
-  @Setup(Level.Trial)
-  fun createQueues() {
-    ConcurQueue = ConcurrentQueue.empty<IOPartialOf<Nothing>, Int>(IO.concurrent()).unsafeRunSync()
-    CancelQueue = CancellableQueue.empty<IOPartialOf<Nothing>, Int>(IO.concurrent()).unsafeRunSync()
-=======
-  var ConcurQueue by Delegates.notNull<Queue<ForIO, Int>>()
 
   @Setup(Level.Trial)
   fun createQueues(): Unit {
-    ConcurQueue = Queue.unbounded<ForIO, Int>(IO.concurrent()).fix().unsafeRunSync()
->>>>>>> 56b4da53
+    ConcurQueue = Queue.unbounded<IOPartialOf<Nothing>, Int>(IO.concurrent()).unsafeRunSync()
   }
 
   fun <A> IOOf<Nothing, A>.repeat(n: Int): IO<Nothing, A> =
