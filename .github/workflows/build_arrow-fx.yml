--- conflicted
+++ resolved
@@ -9,15 +9,7 @@
       BASEDIR: ${{github.workspace}}/..
       ARROW_LIB: arrow-fx
 
-<<<<<<< HEAD
-    runs-on: ${{ matrix.os }}
-    strategy:
-        matrix:
-            os: [ubuntu-16.04, ubuntu-latest, macos-latest]
-        fail-fast: false
-=======
     runs-on: macos-latest
->>>>>>> 60a438de
 
     steps:
     - uses: actions/checkout@v1
