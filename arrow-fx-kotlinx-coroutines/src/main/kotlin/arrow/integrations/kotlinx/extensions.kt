package arrow.integrations.kotlinx

import arrow.core.Either
<<<<<<< HEAD
import arrow.core.Left
import arrow.core.Right
=======
import arrow.fx.ForIO
import arrow.fx.IO
>>>>>>> e10551b5
import arrow.fx.IOOf
import arrow.fx.IOResult
import arrow.fx.fix
<<<<<<< HEAD
import arrow.fx.unsafeRunAsyncCancellable
=======
import arrow.fx.internal.UnsafePromise
import arrow.fx.typeclasses.Disposable
import arrow.fx.typeclasses.Fiber
>>>>>>> e10551b5
import kotlinx.coroutines.CancellationException
import kotlinx.coroutines.CoroutineScope
import kotlinx.coroutines.Job
import kotlinx.coroutines.isActive
import kotlinx.coroutines.newCoroutineContext
import kotlinx.coroutines.suspendCancellableCoroutine
import kotlin.coroutines.EmptyCoroutineContext
import kotlin.coroutines.resume
import kotlin.coroutines.resumeWithException

<<<<<<< HEAD
suspend fun <A> IOOf<Nothing, A>.suspendCancellable(): A = suspendCancellableCoroutine { cont ->
  val disposable = fix().unsafeRunAsyncCancellable { either ->
    either.fold(cont::resumeWithException) { cont.resume(it) }
  }
=======
/**
 * Safely execute the source [IO] in a suspending context,
 * doing so with [suspendCancellable] makes it participate in structured concurrency.
 *
 * This will make sure that the source [IO] is cancelled whenever it's [CoroutineScope] is cancelled.
 */
suspend fun <A> IOOf<A>.suspendCancellable(): A =
  suspendCancellableCoroutine { cont ->
    if (cont.isActive) {
      val disposable = fix().unsafeRunAsyncCancellable { result ->
        result.fold<Unit>(cont::resumeWithException, cont::resume)
      }
>>>>>>> e10551b5

      cont.invokeOnCancellation { disposable() }
    }
  }

<<<<<<< HEAD
@JvmName("suspendEitherCancellable")
suspend fun <E, A> IOOf<E, A>.suspendCancellable(): Either<E, A> = suspendCancellableCoroutine { cont ->
  val disposable = fix().unsafeRunAsyncCancellableEither { result ->
    result.fold(cont::resumeWithException, { cont.resume((Left(it))) }) { cont.resume(Right(it)) }
  }

  cont.invokeOnCancellation { disposable() }
}

fun <E, A> CoroutineScope.unsafeRunIO(io: IOOf<E, A>, f: (IOResult<E, A>) -> Unit): Unit =
  io.unsafeRunScoped(this, f)

fun <E, A> IOOf<E, A>.unsafeRunScoped(
  scope: CoroutineScope,
  f: (IOResult<E, A>) -> Unit
) {
  val newContext = scope.newCoroutineContext(EmptyCoroutineContext)
  val job = newContext[Job]

  val disposable = fix().unsafeRunAsyncCancellableEither(cb = f)
=======
/**
 * Unsafely run an [IO] and receive the values in a callback [cb] while participating in structured concurrency.
 * Equivalent of [IO.unsafeRunAsyncCancellable] but with its cancellation token wired to [CoroutineScope].
 *
 * @see [IO.unsafeRunAsyncCancellable] for a version that returns the cancellation token instead.
 */
fun <A> CoroutineScope.unsafeRunIO(io: IOOf<A>, cb: (Either<Throwable, A>) -> Unit): Unit =
  io.unsafeRunScoped(this, cb)

/**
 * Unsafely run an [IO] and receive the values in a callback [cb] while participating in structured concurrency.
 * Equivalent of [IO.unsafeRunAsyncCancellable] but with its cancellation token wired to [CoroutineScope].
 *
 * @see [IO.unsafeRunAsyncCancellable] for a version that returns the cancellation token instead.
 */
fun <A> IOOf<A>.unsafeRunScoped(
  scope: CoroutineScope,
  cb: (Either<Throwable, A>) -> Unit
): Unit {
  val newContext = scope.newCoroutineContext(EmptyCoroutineContext)
  val job = newContext[Job]

  if (job == null || job.isActive) {
    val disposable = fix().unsafeRunAsyncCancellable(cb = cb)

    job?.invokeOnCompletion { e ->
      if (e is CancellationException) disposable?.invoke()
      else Unit
    }
  }
}

/**
 * Fires a [Fiber] while wiring it to a [CoroutineScope].
 * This guarantees resource safety upon cancellation according to [CoroutineScope]'s lifecycle.
 *
 * This returns a [Fiber] that automatically gets cancelled when [CoroutineScope] gets cancelled.
 */
fun <A> IOOf<A>.forkScoped(scope: CoroutineScope): IO<Fiber<ForIO, A>> =
  IO.async { cb ->
    val newContext = scope.newCoroutineContext(EmptyCoroutineContext)
    val job = newContext[Job]
>>>>>>> e10551b5

    val promise = UnsafePromise<A>()

    if (job == null || job.isActive) {
      val disposable = IO.unit.continueOn(newContext).flatMap { fix() }
        .unsafeRunAsyncCancellable(cb = promise::complete)

      job?.invokeOnCompletion { e ->
        if (e is CancellationException) disposable.invoke()
        else Unit
      }

      cb(Either.Right(IOFiber(promise, disposable)))
    } else cb(Either.Right(Fiber(IO.never, IO.unit)))
  }

private fun <A> IOFiber(promise: UnsafePromise<A>, conn: Disposable): Fiber<ForIO, A> {
  val join: IO<A> = IO.cancellable { cb ->
    promise.get(cb)

    IO { promise.remove(cb) }
  }

  return Fiber(join, IO { conn.invoke() })
}<|MERGE_RESOLUTION|>--- conflicted
+++ resolved
@@ -1,86 +1,62 @@
 package arrow.integrations.kotlinx
 
 import arrow.core.Either
-<<<<<<< HEAD
 import arrow.core.Left
 import arrow.core.Right
-=======
-import arrow.fx.ForIO
 import arrow.fx.IO
->>>>>>> e10551b5
 import arrow.fx.IOOf
+import arrow.fx.IOPartialOf
 import arrow.fx.IOResult
 import arrow.fx.fix
-<<<<<<< HEAD
+import arrow.fx.flatMap
 import arrow.fx.unsafeRunAsyncCancellable
-=======
 import arrow.fx.internal.UnsafePromise
 import arrow.fx.typeclasses.Disposable
 import arrow.fx.typeclasses.Fiber
->>>>>>> e10551b5
 import kotlinx.coroutines.CancellationException
 import kotlinx.coroutines.CoroutineScope
 import kotlinx.coroutines.Job
-import kotlinx.coroutines.isActive
 import kotlinx.coroutines.newCoroutineContext
 import kotlinx.coroutines.suspendCancellableCoroutine
 import kotlin.coroutines.EmptyCoroutineContext
 import kotlin.coroutines.resume
 import kotlin.coroutines.resumeWithException
 
-<<<<<<< HEAD
-suspend fun <A> IOOf<Nothing, A>.suspendCancellable(): A = suspendCancellableCoroutine { cont ->
-  val disposable = fix().unsafeRunAsyncCancellable { either ->
-    either.fold(cont::resumeWithException) { cont.resume(it) }
-  }
-=======
 /**
  * Safely execute the source [IO] in a suspending context,
  * doing so with [suspendCancellable] makes it participate in structured concurrency.
  *
  * This will make sure that the source [IO] is cancelled whenever it's [CoroutineScope] is cancelled.
  */
-suspend fun <A> IOOf<A>.suspendCancellable(): A =
+suspend fun <A> IOOf<Nothing, A>.suspendCancellable(): A =
   suspendCancellableCoroutine { cont ->
     if (cont.isActive) {
-      val disposable = fix().unsafeRunAsyncCancellable { result ->
-        result.fold<Unit>(cont::resumeWithException, cont::resume)
+      val disposable = fix().unsafeRunAsyncCancellable { either ->
+        either.fold(cont::resumeWithException) { cont.resume(it) }
       }
->>>>>>> e10551b5
 
       cont.invokeOnCancellation { disposable() }
     }
   }
 
-<<<<<<< HEAD
 @JvmName("suspendEitherCancellable")
 suspend fun <E, A> IOOf<E, A>.suspendCancellable(): Either<E, A> = suspendCancellableCoroutine { cont ->
-  val disposable = fix().unsafeRunAsyncCancellableEither { result ->
-    result.fold(cont::resumeWithException, { cont.resume((Left(it))) }) { cont.resume(Right(it)) }
+  if (cont.isActive) {
+    val disposable = fix().unsafeRunAsyncCancellableEither { result ->
+      result.fold(cont::resumeWithException, { cont.resume((Left(it))) }) { cont.resume(Right(it)) }
+    }
+
+    cont.invokeOnCancellation { disposable() }
   }
-
-  cont.invokeOnCancellation { disposable() }
 }
 
-fun <E, A> CoroutineScope.unsafeRunIO(io: IOOf<E, A>, f: (IOResult<E, A>) -> Unit): Unit =
-  io.unsafeRunScoped(this, f)
-
-fun <E, A> IOOf<E, A>.unsafeRunScoped(
-  scope: CoroutineScope,
-  f: (IOResult<E, A>) -> Unit
-) {
-  val newContext = scope.newCoroutineContext(EmptyCoroutineContext)
-  val job = newContext[Job]
-
-  val disposable = fix().unsafeRunAsyncCancellableEither(cb = f)
-=======
 /**
  * Unsafely run an [IO] and receive the values in a callback [cb] while participating in structured concurrency.
  * Equivalent of [IO.unsafeRunAsyncCancellable] but with its cancellation token wired to [CoroutineScope].
  *
  * @see [IO.unsafeRunAsyncCancellable] for a version that returns the cancellation token instead.
  */
-fun <A> CoroutineScope.unsafeRunIO(io: IOOf<A>, cb: (Either<Throwable, A>) -> Unit): Unit =
+fun <E, A> CoroutineScope.unsafeRunIO(io: IOOf<E, A>, cb: (IOResult<E, A>) -> Unit): Unit =
   io.unsafeRunScoped(this, cb)
 
 /**
@@ -89,15 +65,15 @@
  *
  * @see [IO.unsafeRunAsyncCancellable] for a version that returns the cancellation token instead.
  */
-fun <A> IOOf<A>.unsafeRunScoped(
+fun <E, A> IOOf<E, A>.unsafeRunScoped(
   scope: CoroutineScope,
-  cb: (Either<Throwable, A>) -> Unit
-): Unit {
+  cb: (IOResult<E, A>) -> Unit
+) {
   val newContext = scope.newCoroutineContext(EmptyCoroutineContext)
   val job = newContext[Job]
 
   if (job == null || job.isActive) {
-    val disposable = fix().unsafeRunAsyncCancellable(cb = cb)
+    val disposable = fix().unsafeRunAsyncCancellableEither(cb = cb)
 
     job?.invokeOnCompletion { e ->
       if (e is CancellationException) disposable?.invoke()
@@ -112,29 +88,28 @@
  *
  * This returns a [Fiber] that automatically gets cancelled when [CoroutineScope] gets cancelled.
  */
-fun <A> IOOf<A>.forkScoped(scope: CoroutineScope): IO<Fiber<ForIO, A>> =
+fun <E, A> IOOf<E, A>.forkScoped(scope: CoroutineScope): IO<E, Fiber<IOPartialOf<E>, A>> =
   IO.async { cb ->
     val newContext = scope.newCoroutineContext(EmptyCoroutineContext)
     val job = newContext[Job]
->>>>>>> e10551b5
 
-    val promise = UnsafePromise<A>()
+    val promise = UnsafePromise<E, A>()
 
     if (job == null || job.isActive) {
       val disposable = IO.unit.continueOn(newContext).flatMap { fix() }
-        .unsafeRunAsyncCancellable(cb = promise::complete)
+        .unsafeRunAsyncCancellableEither(cb = promise::complete)
 
       job?.invokeOnCompletion { e ->
         if (e is CancellationException) disposable.invoke()
         else Unit
       }
 
-      cb(Either.Right(IOFiber(promise, disposable)))
-    } else cb(Either.Right(Fiber(IO.never, IO.unit)))
+      cb(IOResult.Success(IOFiber(promise, disposable)))
+    } else cb(IOResult.Success(Fiber<IOPartialOf<E>, A>(IO.never, IO.unit)))
   }
 
-private fun <A> IOFiber(promise: UnsafePromise<A>, conn: Disposable): Fiber<ForIO, A> {
-  val join: IO<A> = IO.cancellable { cb ->
+private fun <E, A> IOFiber(promise: UnsafePromise<E, A>, conn: Disposable): Fiber<IOPartialOf<E>, A> {
+  val join: IO<E, A> = IO.cancellable { cb ->
     promise.get(cb)
 
     IO { promise.remove(cb) }
