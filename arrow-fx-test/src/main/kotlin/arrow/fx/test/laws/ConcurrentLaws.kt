package arrow.fx.test.laws

import arrow.Kind
import arrow.core.Left
import arrow.core.ListK
import arrow.core.Right
import arrow.core.Tuple2
import arrow.core.Tuple6
import arrow.core.extensions.eq
import arrow.core.extensions.listk.traverse.traverse
import arrow.core.extensions.tuple2.eq.eq
import arrow.core.extensions.tuple6.eq.eq
import arrow.core.identity
import arrow.core.k
import arrow.core.test.generators.GenK
import arrow.core.test.generators.applicativeError
import arrow.core.test.generators.either
import arrow.core.test.generators.throwable
import arrow.core.test.laws.Law
import arrow.core.toT
import arrow.fx.MVar
import arrow.fx.Promise
import arrow.fx.Semaphore
import arrow.fx.Timer
import arrow.fx.internal.UnsafePromise
import arrow.fx.typeclasses.Concurrent
import arrow.fx.typeclasses.ExitCase
import arrow.fx.typeclasses.milliseconds
import arrow.fx.typeclasses.seconds
import arrow.typeclasses.Apply
import arrow.typeclasses.Eq
import arrow.typeclasses.EqK
import arrow.typeclasses.Functor
import arrow.typeclasses.Selective
import io.kotlintest.properties.Gen
import io.kotlintest.properties.forAll
import io.kotlintest.shouldBe
import kotlinx.coroutines.newSingleThreadContext
import java.util.concurrent.atomic.AtomicInteger
import kotlin.coroutines.CoroutineContext

object ConcurrentLaws {

  private fun <F> concurrentLaws(
    CF: Concurrent<F>,
    EQK: EqK<F>,
    ctx: CoroutineContext,
    testStackSafety: Boolean,
    iterations: Int
  ): List<Law> {

    val EQ = EQK.liftEq(Int.eq())
    val EQ_UNIT = EQK.liftEq(Eq.any())

    return listOf(
      Law("Concurrent Laws: cancel on bracket releases") { CF.cancelOnBracketReleases(EQ, ctx) },
      Law("Concurrent Laws: acquire is not cancellable") { CF.acquireBracketIsNotCancellable(EQ, ctx) },
      Law("Concurrent Laws: release is not cancellable") { CF.releaseBracketIsNotCancellable(EQ, ctx) },
      Law("Concurrent Laws: cancel on guarantee runs finalizer") { CF.guaranteeFinalizerOnCancel(EQ, ctx) },
      Law("Concurrent Laws: release is not cancellable") { CF.guaranteeFinalizerIsNotCancellable(EQ, ctx) },
      Law("Concurrent Laws: cancel on onCancel runs finalizer") { CF.onCancelFinalizerOnCancel(EQ, ctx) },
      Law("Concurrent Laws: async cancellable coherence") { CF.asyncCancellableCoherence(EQ) },
      Law("Concurrent Laws: cancellable cancellableF coherence") { CF.cancellableCancellableFCoherence(EQ) },
      Law("Concurrent Laws: cancellable should run CancelToken on cancel") { CF.cancellableReceivesCancelSignal(EQ, ctx) },
      Law("Concurrent Laws: cancellableF should run CancelToken on cancel") { CF.cancellableFReceivesCancelSignal(EQ, ctx) },
      Law("Concurrent Laws: asyncF register can be cancelled") { CF.asyncFRegisterCanBeCancelled(EQ, ctx) },
      Law("Concurrent Laws: start join is identity") { CF.startJoinIsIdentity(EQ, ctx) },
      Law("Concurrent Laws: join is idempotent") { CF.joinIsIdempotent(EQ, ctx) },
      Law("Concurrent Laws: start cancel is unit") { CF.startCancelIsUnit(EQ_UNIT, ctx) },
      Law("Concurrent Laws: uncancellable mirrors source") { CF.uncancellableMirrorsSource(EQ) },
      Law("Concurrent Laws: race pair mirrors left winner") { CF.racePairMirrorsLeftWinner(EQ, ctx) },
      Law("Concurrent Laws: race pair mirrors right winner") { CF.racePairMirrorsRightWinner(EQ, ctx) },
      Law("Concurrent Laws: race pair can cancel loser") { CF.racePairCanCancelsLoser(EQ, ctx) },
      Law("Concurrent Laws: race pair can join left") { CF.racePairCanJoinLeft(EQ, ctx) },
      Law("Concurrent Laws: race pair can join right") { CF.racePairCanJoinRight(EQ, ctx) },
      Law("Concurrent Laws: cancelling race pair cancels both") { CF.racePairCancelCancelsBoth(EQ, ctx) },
      Law("Concurrent Laws: race triple mirrors left winner") { CF.raceTripleMirrorsLeftWinner(EQ, ctx) },
      Law("Concurrent Laws: race triple mirrors middle winner") { CF.raceTripleMirrorsMiddleWinner(EQ, ctx) },
      Law("Concurrent Laws: race triple mirrors right winner") { CF.raceTripleMirrorsRightWinner(EQ, ctx) },
      Law("Concurrent Laws: race triple can cancel loser") { CF.raceTripleCanCancelsLoser(EQ, ctx) },
      Law("Concurrent Laws: race triple can join left") { CF.raceTripleCanJoinLeft(EQ, ctx) },
      Law("Concurrent Laws: race triple can join middle") { CF.raceTripleCanJoinMiddle(EQ, ctx) },
      Law("Concurrent Laws: race triple can join right") { CF.raceTripleCanJoinRight(EQ, ctx) },
      Law("Concurrent Laws: cancelling race triple cancels all") { CF.raceTripleCancelCancelsAll(EQ, ctx) },
      Law("Concurrent Laws: race mirrors left winner") { CF.raceMirrorsLeftWinner(EQ, ctx) },
      Law("Concurrent Laws: race mirrors right winner") { CF.raceMirrorsRightWinner(EQ, ctx) },
      Law("Concurrent Laws: race cancels loser") { CF.raceCancelsLoser(EQ, ctx) },
      Law("Concurrent Laws: race cancels both") { CF.raceCancelCancelsBoth(EQ, ctx) },
      // Law("Concurrent Laws: parallel execution with single threaded context makes all Fs start at the same time") { CF.parMapStartsAllAtSameTime(EQK.liftEq(Tuple6.eq(Int.eq(), Int.eq(), Int.eq(), Int.eq(), Int.eq(), Int.eq()))) },
      Law("Concurrent Laws: parallel map cancels both") { CF.parMapCancelCancelsBoth(EQ, ctx) },
      Law("Concurrent Laws: action concurrent with pure value is just action") { CF.actionConcurrentWithPureValueIsJustAction(EQ, ctx) },
      Law("Concurrent Laws: parTraverse can traverse effectful computations") { CF.parTraverseCanTraverseEffectfullComputations(EQ) },
      Law("Concurrent Laws: parTraverse results in the correct error") { CF.parTraverseResultsInTheCorrectError(EQ_UNIT) },
      Law("Concurrent Laws: parTraverse forks the effects") { CF.parTraverseForksTheEffects(EQ_UNIT) },
      Law("Concurrent Laws: parSequence forks the effects") { CF.parSequenceForksTheEffects(EQ_UNIT) },
      Law("Concurrent Laws: onError is run when error is raised") { CF.onErrorIsRunWhenErrorIsRaised(EQ_UNIT, ctx) },
      Law("Concurrent Laws: onError is not run when completes normally") { CF.onErrorIsNotRunByDefault(EQK.liftEq(Tuple2.eq(Int.eq(), Boolean.eq())), ctx) },
      Law("Concurrent Laws: onError outer and inner finalizer is run when error is raised") { CF.outerAndInnerOnErrorIsRun(EQK.liftEq(Int.eq()), ctx) },
      Law("Concurrent Laws: onError outer and inner finalizer is run when error is raised") { CF.waitForShouldStayOnOriginalContext(EQK.liftEq(String.eq())) },
      Law("Concurrent Laws: onError outer and inner finalizer is run when error is raised") { CF.waitForTimesOutProgram(EQ) },
      Law("Concurrent Laws: onError outer and inner finalizer is run when error is raised") { CF.waitForTimesOutProgramWithDefault(EQ) }
    ) + (if (testStackSafety) {
      listOf(
        Law("Concurrent Laws: ParMapN arity-2 should be stack safe") { CF.parMap2StackSafe(iterations, EQK.liftEq(Int.eq()), ctx) },
        Law("Concurrent Laws: ParMapN arity-3 should be stack safe") { CF.parMap3StackSafe(iterations, EQK.liftEq(Int.eq()), ctx) },
        Law("Concurrent Laws: ParMapN arity-4 should be stack safe") { CF.parMap4StackSafe(iterations, EQK.liftEq(Int.eq()), ctx) },
        Law("Concurrent Laws: ParMapN arity-5 should be stack safe") { CF.parMap5StackSafe(iterations, EQK.liftEq(Int.eq()), ctx) },
        Law("Concurrent Laws: ParMapN arity-6 should be stack safe") { CF.parMap6StackSafe(iterations, EQK.liftEq(Int.eq()), ctx) },
        Law("Concurrent Laws: ParMapN arity-7 should be stack safe") { CF.parMap7StackSafe(iterations, EQK.liftEq(Int.eq()), ctx) },
        Law("Concurrent Laws: ParMapN arity-8 should be stack safe") { CF.parMap8StackSafe(iterations, EQK.liftEq(Int.eq()), ctx) },
        Law("Concurrent Laws: ParMapN arity-9 should be stack safe") { CF.parMap9StackSafe(iterations, EQK.liftEq(Int.eq()), ctx) },
        Law("Concurrent Laws: RacePair should be stack safe") { CF.racePairStackSafe(iterations, EQK.liftEq(Int.eq()), ctx) },
        Law("Concurrent Laws: RaceTriple should be stack safe") { CF.raceTripleStackSafe(iterations, EQK.liftEq(Int.eq()), ctx) },
        Law("Concurrent Laws: RaceN arity-2 should be stack safe") { CF.race2StackSafe(iterations, EQK.liftEq(Int.eq()), ctx) },
        Law("Concurrent Laws: RaceN arity-3 should be stack safe") { CF.race3StackSafe(iterations, EQK.liftEq(Int.eq()), ctx) },
        Law("Concurrent Laws: RaceN arity-4 should be stack safe") { CF.race4StackSafe(iterations, EQK.liftEq(Int.eq()), ctx) },
        Law("Concurrent Laws: RaceN arity-5 should be stack safe") { CF.race5StackSafe(iterations, EQK.liftEq(Int.eq()), ctx) },
        Law("Concurrent Laws: RaceN arity-6 should be stack safe") { CF.race6StackSafe(iterations, EQK.liftEq(Int.eq()), ctx) },
        Law("Concurrent Laws: RaceN arity-7 should be stack safe") { CF.race7StackSafe(iterations, EQK.liftEq(Int.eq()), ctx) },
        Law("Concurrent Laws: RaceN arity-8 should be stack safe") { CF.race8StackSafe(iterations, EQK.liftEq(Int.eq()), ctx) },
        Law("Concurrent Laws: RaceN arity-9 should be stack safe") { CF.race9StackSafe(iterations, EQK.liftEq(Int.eq()), ctx) }
      )
    } else emptyList())
  }

  fun <F> laws(
    CF: Concurrent<F>,
    T: Timer<F>,
    GENK: GenK<F>,
    EQK: EqK<F>,
    ctx: CoroutineContext = CF.dispatchers().default(),
    testStackSafety: Boolean = true,
    iterations: Int = 20_000
  ): List<Law> =
    AsyncLaws.laws(CF, GENK, EQK, testStackSafety, iterations) +
      TimerLaws.laws(CF, T, EQK) +
      concurrentLaws(CF, EQK, ctx, testStackSafety, iterations)

  fun <F> laws(
    CF: Concurrent<F>,
    T: Timer<F>,
    FF: Functor<F>,
    AP: Apply<F>,
    SL: Selective<F>,
    GENK: GenK<F>,
    EQK: EqK<F>,
    ctx: CoroutineContext = CF.dispatchers().default(),
    testStackSafety: Boolean = true,
    iterations: Int = 20_000
  ): List<Law> =
    AsyncLaws.laws(CF, FF, AP, SL, GENK, EQK, testStackSafety, iterations) +
      TimerLaws.laws(CF, T, EQK) +
      concurrentLaws(CF, EQK, ctx, testStackSafety, iterations)

  private val single: CoroutineContext = newSingleThreadContext("single")

  fun <F> Concurrent<F>.cancelOnBracketReleases(EQ: Eq<Kind<F, Int>>, ctx: CoroutineContext) {
    forAll(Gen.int()) { i ->
      fx.concurrent {
        val startLatch = Promise<F, Unit>(this@cancelOnBracketReleases)() // A promise that `use` was executed
        val exitLatch = Promise<F, Int>(this@cancelOnBracketReleases)() // A promise that `release` was executed

        val (_, cancel) = just(i).bracketCase(
                use = { a -> startLatch.complete(Unit).flatMap { never<Int>() } },
                release = { r, exitCase ->
                  when (exitCase) {
                    is ExitCase.Cancelled -> exitLatch.complete(r) // Fulfil promise that `release` was executed with Cancelled
                    else -> unit()
                  }
                }
              ).fork(ctx).invoke() // Fork execution, allowing us to cancel it later

        startLatch.get().invoke() // Waits on promise of `use`
        cancel.fork(ctx).invoke() // Cancel bracketCase
        val waitExit = exitLatch.get().invoke() // Observes cancellation via bracket's `release`

        waitExit
      }.equalUnderTheLaw(just(i), EQ)
    }
  }

  fun <F> Concurrent<F>.acquireBracketIsNotCancellable(EQ: Eq<Kind<F, Int>>, ctx: CoroutineContext) =
    forAll(Gen.int(), Gen.int()) { a, b ->
      fx.concurrent {
        val mvar = MVar(a, this@acquireBracketIsNotCancellable).invoke()
        mvar.take().invoke()
        val p = Promise.uncancellable<F, Unit>(this@acquireBracketIsNotCancellable).invoke()
        val task = p.complete(Unit).flatMap { mvar.put(b) }
          .bracket(use = { never<Int>() }, release = { unit() })
        val (_, cancel) = task.fork(ctx).invoke()
        p.get().invoke()
        cancel.fork(ctx).invoke()
        continueOn(ctx)
        mvar.take().invoke()
      }.equalUnderTheLaw(just(b), EQ)
    }

  fun <F> Concurrent<F>.releaseBracketIsNotCancellable(EQ: Eq<Kind<F, Int>>, ctx: CoroutineContext) =
    forAll(Gen.int(), Gen.int()) { a, b ->
      fx.concurrent {
        val mvar = MVar(a, this@releaseBracketIsNotCancellable).invoke()
        val p = Promise.uncancellable<F, Unit>(this@releaseBracketIsNotCancellable).invoke()
        val task = p.complete(Unit)
          .bracket(use = { never<Int>() }, release = { mvar.put(b) })
        val (_, cancel) = task.fork(ctx).invoke()
        p.get().invoke()
        cancel.fork(ctx).invoke()
        continueOn(ctx)
        mvar.take().invoke()
        mvar.take().invoke()
      }.equalUnderTheLaw(just(b), EQ)
    }

  fun <F> Concurrent<F>.guaranteeFinalizerOnCancel(EQ: Eq<Kind<F, Int>>, ctx: CoroutineContext) =
    forAll(Gen.int()) { i ->
      fx.concurrent {
        val startLatch = Promise<F, Unit>(this@guaranteeFinalizerOnCancel).invoke() // A promise that `use` was executed
        val exitLatch =
          Promise<F, Int>(this@guaranteeFinalizerOnCancel).invoke() // A promise that `release` was executed

        val (_, cancel) = startLatch.complete(Unit).flatMap { never<Int>() }
                .guaranteeCase { exitCase ->
                  when (exitCase) {
                    is ExitCase.Cancelled -> exitLatch.complete(i) // Fulfil promise that `release` was executed with Cancelled
                    else -> unit()
                  }
                }.fork(ctx).invoke() // Fork execution, allowing us to cancel it later

        startLatch.get().invoke() // Waits on promise of `use`
        cancel.fork(ctx).invoke() // Cancel bracketCase
        val waitExit = exitLatch.get().invoke() // Observes cancellation via bracket's `release`
        waitExit
      }.equalUnderTheLaw(just(i), EQ)
    }

  fun <F> Concurrent<F>.onCancelFinalizerOnCancel(EQ: Eq<Kind<F, Int>>, ctx: CoroutineContext) =
    forAll(Gen.int()) { i ->
      fx.concurrent {
        val startLatch = Promise<F, Unit>(this@onCancelFinalizerOnCancel).invoke() // A promise that `use` was executed
        val exitLatch =
          Promise<F, Int>(this@onCancelFinalizerOnCancel).invoke() // A promise that `release` was executed

        val (_, cancel) = startLatch.complete(Unit).flatMap { never<Int>() }
                .onCancel(exitLatch.complete(i)) // Fulfil promise that `release` was executed with Cancelled
                .fork(ctx).invoke() // Fork execution, allowing us to cancel it later

        startLatch.get().invoke() // Waits on promise of `use`
        cancel.fork(ctx).invoke() // Cancel bracketCase
        val waitExit = exitLatch.get().invoke() // Observes cancellation via bracket's `release`
        waitExit
      }.equalUnderTheLaw(just(i), EQ)
    }

  fun <F> Concurrent<F>.guaranteeFinalizerIsNotCancellable(EQ: Eq<Kind<F, Int>>, ctx: CoroutineContext) =
    forAll(Gen.int(), Gen.int()) { a, b ->
      fx.concurrent {
        val mvar = MVar(a, this@guaranteeFinalizerIsNotCancellable).invoke()
        val p = Promise.uncancellable<F, Unit>(this@guaranteeFinalizerIsNotCancellable).invoke()
        val task = p.complete(Unit).followedBy(never<Int>()).guaranteeCase { mvar.put(b) }
        val (_, cancel) = task.fork(ctx).invoke()
        p.get().invoke()
        cancel.fork(ctx).invoke()
        continueOn(ctx)
        mvar.take().invoke()
        mvar.take().invoke()
      }.equalUnderTheLaw(just(b), EQ)
    }

  fun <F> Concurrent<F>.asyncCancellableCoherence(EQ: Eq<Kind<F, Int>>): Unit =
    forAll(Gen.either(Gen.throwable(), Gen.int())) { eith ->
      async<Int> { cb -> cb(eith) }
        .equalUnderTheLaw(cancellable { cb -> cb(eith); just<Unit>(Unit) }, EQ)
    }

  fun <F> Concurrent<F>.cancellableCancellableFCoherence(EQ: Eq<Kind<F, Int>>): Unit =
    forAll(Gen.either(Gen.throwable(), Gen.int())) { eith ->
      cancellable<Int> { cb -> cb(eith); just<Unit>(Unit) }
        .equalUnderTheLaw(cancellableF { cb -> later { cb(eith); just<Unit>(Unit) } }, EQ)
    }

  fun <F> Concurrent<F>.cancellableReceivesCancelSignal(EQ: Eq<Kind<F, Int>>, ctx: CoroutineContext) =
    forAll(Gen.int()) { i ->
      fx.concurrent {
        val release = Promise<F, Int>(this@cancellableReceivesCancelSignal).invoke()
        val latch = UnsafePromise<Unit>()

        val (_, cancel) = cancellable<Unit> {
                latch.complete(Right(Unit))
                release.complete(i)
              }.fork(ctx).invoke()

        async<Unit> { cb -> latch.get(cb) }.invoke()

        cancel.invoke()
        release.get().invoke()
      }.equalUnderTheLaw(just(i), EQ)
    }

  fun <F> Concurrent<F>.cancellableFReceivesCancelSignal(EQ: Eq<Kind<F, Int>>, ctx: CoroutineContext) =
    forAll(Gen.int()) { i ->
      fx.concurrent {
        val release = Promise<F, Int>(this@cancellableFReceivesCancelSignal).invoke()
        val latch = Promise<F, Unit>(this@cancellableFReceivesCancelSignal).invoke()

        val (_, cancel) = cancellableF<Unit> {
                latch.complete(Unit)
                  .map { release.complete(i) }
              }.fork(ctx).invoke()

        asyncF<Unit> { cb -> latch.get().map { cb(Right(it)) } }.invoke()

        cancel.invoke()
        release.get().invoke()
      }.equalUnderTheLaw(just(i), EQ)
    }

  fun <F> Concurrent<F>.asyncFRegisterCanBeCancelled(EQ: Eq<Kind<F, Int>>, ctx: CoroutineContext) =
    forAll(Gen.int()) { i ->
      fx.concurrent {
        val release = Promise<F, Int>(this@asyncFRegisterCanBeCancelled).invoke()
        val acquire = Promise<F, Unit>(this@asyncFRegisterCanBeCancelled).invoke()
        val task = asyncF<Unit> {
          acquire.complete(Unit).bracket(use = { never<Unit>() }, release = { release.complete(i) })
        }
        val (_, cancel) = task.fork(ctx).invoke()
        acquire.get().invoke()
        cancel.fork(ctx).invoke()
        release.get().invoke()
      }.equalUnderTheLaw(just(i), EQ)
    }

  fun <F> Concurrent<F>.startJoinIsIdentity(EQ: Eq<Kind<F, Int>>, ctx: CoroutineContext): Unit =
    forAll(Gen.int().applicativeError(this)) { fa ->
      fa.fork(ctx).flatMap { it.join() }.equalUnderTheLaw(fa, EQ)
    }

  fun <F> Concurrent<F>.joinIsIdempotent(EQ: Eq<Kind<F, Int>>, ctx: CoroutineContext) =
    forAll(Gen.int()) { i ->
      Promise<F, Int>(this@joinIsIdempotent).flatMap { p ->
        p.complete(i).fork(ctx)
          .flatMap { (join, _) -> join.followedBy(join) }
          .flatMap { p.get() }
      }.equalUnderTheLaw(just(i), EQ)
    }

  fun <F> Concurrent<F>.startCancelIsUnit(EQ_UNIT: Eq<Kind<F, Unit>>, ctx: CoroutineContext): Unit =
    forAll(Gen.int().applicativeError(this)) { fa ->
      fa.fork(ctx).flatMap { (_, cancel) -> cancel }
        .equalUnderTheLaw(just<Unit>(Unit), EQ_UNIT)
    }

  fun <F> Concurrent<F>.uncancellableMirrorsSource(EQ: Eq<Kind<F, Int>>): Unit =
    forAll(Gen.int()) { i ->
      just(i).uncancellable().equalUnderTheLaw(just(i), EQ)
    }

  fun <F> Concurrent<F>.raceMirrorsLeftWinner(EQ: Eq<Kind<F, Int>>, ctx: CoroutineContext): Unit =
    forAll(Gen.int().applicativeError(this)) { fa ->
      ctx.raceN(fa, never<Int>()).flatMap { either ->
        either.fold({ just(it) }, { raiseError(IllegalStateException("never() finished race")) })
      }.equalUnderTheLaw(fa, EQ)
    }

  fun <F> Concurrent<F>.raceMirrorsRightWinner(EQ: Eq<Kind<F, Int>>, ctx: CoroutineContext): Unit =
    forAll(Gen.int().applicativeError(this)) { fa ->
      ctx.raceN(never<Int>(), fa).flatMap { either ->
        either.fold({ raiseError<Int>(IllegalStateException("never() finished race")) }, { just(it) })
      }.equalUnderTheLaw(fa, EQ)
    }

  fun <F> Concurrent<F>.raceCancelsLoser(EQ: Eq<Kind<F, Int>>, ctx: CoroutineContext) =
    forAll(Gen.either(Gen.throwable(), Gen.string()), Gen.bool(), Gen.int()) { eith, leftWins, i ->
      fx.concurrent {
        val s = Semaphore(0L, this@raceCancelsLoser).invoke()
        val promise = Promise.uncancellable<F, Int>(this@raceCancelsLoser).invoke()
        val winner = s.acquire().flatMap { async<String> { cb -> cb(eith) } }
        val loser = s.release().bracket(use = { never<Int>() }, release = { promise.complete(i) })
        val race =
          if (leftWins) ctx.raceN(winner, loser)
          else ctx.raceN(loser, winner)

        race.attempt().flatMap { promise.get() }.invoke()
      }.equalUnderTheLaw(just(i), EQ)
    }

  fun <F> Concurrent<F>.raceCancelCancelsBoth(EQ: Eq<Kind<F, Int>>, ctx: CoroutineContext) =
    forAll(Gen.int(), Gen.int()) { a, b ->
      fx.concurrent {
        val s = Semaphore(0L, this@raceCancelCancelsBoth).invoke()
        val pa = Promise<F, Int>(this@raceCancelCancelsBoth).invoke()
        val pb = Promise<F, Int>(this@raceCancelCancelsBoth).invoke()

        val loserA = s.release().bracket(use = { never<String>() }, release = { pa.complete(a) })
        val loserB = s.release().bracket(use = { never<Int>() }, release = { pb.complete(b) })

        val (_, cancelRace) = ctx.raceN(loserA, loserB).fork(ctx).invoke()
        s.acquireN(2L).flatMap { cancelRace }.invoke()
        pa.get().invoke() + pb.get().invoke()
      }.equalUnderTheLaw(just(a + b), EQ)
    }

  fun <F> Concurrent<F>.racePairMirrorsLeftWinner(EQ: Eq<Kind<F, Int>>, ctx: CoroutineContext): Unit =
    forAll(Gen.int().applicativeError(this)) { fa ->
      val never = never<Int>()
      val received = ctx.racePair(fa, never).flatMap { either ->
        either.fold({ a, fiberB ->
          fiberB.cancel().map { a }
        }, { _, _ -> raiseError(AssertionError("never() finished race")) })
      }

      received.equalUnderTheLaw(ctx.raceN(fa, never).map { it.fold(::identity, ::identity) }, EQ)
    }

  fun <F> Concurrent<F>.racePairMirrorsRightWinner(EQ: Eq<Kind<F, Int>>, ctx: CoroutineContext): Unit =
    forAll(Gen.int().applicativeError(this)) { fa ->
      val never = never<Int>()
      val received = ctx.racePair(never, fa).flatMap { either ->
        either.fold({ _, _ ->
          raiseError<Int>(AssertionError("never() finished race"))
        }, { fiberA, b -> fiberA.cancel().map { b } })
      }

      received.equalUnderTheLaw(ctx.raceN(never, fa).map { it.fold(::identity, ::identity) }, EQ)
    }

  fun <F> Concurrent<F>.racePairCanCancelsLoser(EQ: Eq<Kind<F, Int>>, ctx: CoroutineContext) =
    forAll(Gen.either(Gen.throwable(), Gen.string()), Gen.bool(), Gen.int()) { eith, leftWinner, i ->
      val received = fx.concurrent {
        val s = Semaphore(0L, this@racePairCanCancelsLoser).invoke()
        val p = Promise.uncancellable<F, Int>(this@racePairCanCancelsLoser).invoke()
        val winner = s.acquire().flatMap { async<String> { cb -> cb(eith) } }
        val loser = s.release().bracket(use = { never<String>() }, release = { p.complete(i) })
        val race = if (leftWinner) ctx.racePair(winner, loser)
        else ctx.racePair(loser, winner)

        race.attempt()
                .flatMap { attempt ->
                  attempt.fold({ p.get() },
                    {
                      it.fold(
                        { _, fiberB -> fiberB.cancel().fork(ctx).flatMap { p.get() } },
                        { fiberA, _ -> fiberA.cancel().fork(ctx).flatMap { p.get() } })
                    })
                }.invoke()
      }

      received.equalUnderTheLaw(just(i), EQ)
    }

  fun <F> Concurrent<F>.racePairCanJoinLeft(EQ: Eq<Kind<F, Int>>, ctx: CoroutineContext) =
    forAll(Gen.int()) { i ->
      Promise<F, Int>(this@racePairCanJoinLeft).flatMap { p ->
        ctx.racePair(p.get(), unit()).flatMap { eith ->
          eith.fold(
            { unit, _ -> just(unit) },
            { fiber, _ -> p.complete(i).flatMap { fiber.join() } }
          )
        }
      }.equalUnderTheLaw(just(i), EQ)
    }

  fun <F> Concurrent<F>.racePairCanJoinRight(EQ: Eq<Kind<F, Int>>, ctx: CoroutineContext) =
    forAll(Gen.int()) { i ->
      Promise<F, Int>(this@racePairCanJoinRight).flatMap { p ->
        ctx.racePair(unit(), p.get()).flatMap { eith ->
          eith.fold(
            { _, fiber -> p.complete(i).flatMap { fiber.join() } },
            { _, unit -> just(unit) }
          )
        }
      }.equalUnderTheLaw(just(i), EQ)
    }

  fun <F> Concurrent<F>.racePairCancelCancelsBoth(EQ: Eq<Kind<F, Int>>, ctx: CoroutineContext) =
    forAll(Gen.int(), Gen.int()) { a, b ->
      fx.concurrent {
        val s = Semaphore(0L, this@racePairCancelCancelsBoth).invoke()
        val pa = Promise<F, Int>(this@racePairCancelCancelsBoth).invoke()
        val pb = Promise<F, Int>(this@racePairCancelCancelsBoth).invoke()

        val loserA: Kind<F, Int> = s.release().bracket(use = { never<Int>() }, release = { pa.complete(a) })
        val loserB: Kind<F, Int> = s.release().bracket(use = { never<Int>() }, release = { pb.complete(b) })

        val (_, cancelRacePair) = ctx.racePair(loserA, loserB).fork(ctx).invoke()

        s.acquireN(2L).flatMap { cancelRacePair }.invoke()
        pa.get().invoke() + pb.get().invoke()
      }.equalUnderTheLaw(just(a + b), EQ)
    }

  fun <F> Concurrent<F>.raceTripleMirrorsLeftWinner(EQ: Eq<Kind<F, Int>>, ctx: CoroutineContext) =
    forAll(Gen.int().applicativeError(this)) { fa ->
      val never = never<Int>()
      val received = ctx.raceTriple(fa, never, never).flatMap { either ->
        either.fold(
          { a, fiberB, fiberC -> fiberB.cancel().followedBy(fiberC.cancel()).map { a } },
          { _, _, _ -> raiseError(AssertionError("never() finished race")) },
          { _, _, _ -> raiseError(AssertionError("never() finished race")) })
      }

      received.equalUnderTheLaw(ctx.raceN(fa, never, never).map { it.fold(::identity, ::identity, ::identity) }, EQ)
    }

  fun <F> Concurrent<F>.raceTripleMirrorsMiddleWinner(EQ: Eq<Kind<F, Int>>, ctx: CoroutineContext) =
    forAll(Gen.int().applicativeError(this)) { fa ->
      val never = never<Int>()
      val received = ctx.raceTriple(never, fa, never).flatMap { either ->
        either.fold(
          { _, _, _ -> raiseError<Int>(AssertionError("never() finished race")) },
          { fiberA, b, fiberC -> fiberA.cancel().followedBy(fiberC.cancel()).map { b } },
          { _, _, _ -> raiseError(AssertionError("never() finished race")) })
      }

      received.equalUnderTheLaw(ctx.raceN(never, fa, never).map { it.fold(::identity, ::identity, ::identity) }, EQ)
    }

  fun <F> Concurrent<F>.raceTripleMirrorsRightWinner(EQ: Eq<Kind<F, Int>>, ctx: CoroutineContext) =
    forAll(Gen.int().applicativeError(this)) { fa ->
      val never = never<Int>()
      val received = ctx.raceTriple(never, never, fa).flatMap { either ->
        either.fold(
          { _, _, _ -> raiseError<Int>(AssertionError("never() finished race")) },
          { _, _, _ -> raiseError(AssertionError("never() finished race")) },
          { fiberA, fiberB, c -> fiberA.cancel().followedBy(fiberB.cancel()).map { c } })
      }

      received.equalUnderTheLaw(ctx.raceN(never, never, fa).map { it.fold(::identity, ::identity, ::identity) }, EQ)
    }

  fun <F> Concurrent<F>.raceTripleCanCancelsLoser(EQ: Eq<Kind<F, Int>>, ctx: CoroutineContext) =
    forAll(Gen.either(Gen.throwable(), Gen.string()), Gen.from(listOf(1, 2, 3)), Gen.int(), Gen.int()) { eith, leftWinner, a, b ->
      val received = fx.concurrent {
        val s = Semaphore(0L, this@raceTripleCanCancelsLoser).invoke()
        val pa = Promise.uncancellable<F, Int>(this@raceTripleCanCancelsLoser).invoke()
        val pb = Promise.uncancellable<F, Int>(this@raceTripleCanCancelsLoser).invoke()

        val winner = s.acquireN(2).flatMap { async<String> { cb -> cb(eith) } }
        val loser = s.release().bracket(use = { never<String>() }, release = { pa.complete(a) })
        val loser2 = s.release().bracket(use = { never<String>() }, release = { pb.complete(b) })

        val race = when (leftWinner) {
          1 -> ctx.raceTriple(winner, loser, loser2)
          2 -> ctx.raceTriple(loser, winner, loser2)
          else -> ctx.raceTriple(loser, loser2, winner)
        }

        val combinePromises = pa.get().flatMap { a -> pb.get().map { b -> a + b } }

        race.attempt()
                .flatMap { attempt ->
                  attempt.fold({ combinePromises },
                    {
                      it.fold(
                        { _, fiberB, fiberC ->
                          fiberB.cancel().followedBy(fiberC.cancel()).fork(ctx).flatMap { combinePromises }
                        },
                        { fiberA, _, fiberC ->
                          fiberA.cancel().followedBy(fiberC.cancel()).fork(ctx).flatMap { combinePromises }
                        },
                        { fiberA, fiberB, _ ->
                          fiberA.cancel().followedBy(fiberB.cancel()).fork(ctx).flatMap { combinePromises }
                        })
                    })
                }.invoke()
      }

      received.equalUnderTheLaw(just(a + b), EQ)
    }

  fun <F> Concurrent<F>.raceTripleCanJoinLeft(EQ: Eq<Kind<F, Int>>, ctx: CoroutineContext) =
    forAll(Gen.int()) { i ->
      Promise<F, Int>(this@raceTripleCanJoinLeft).flatMap { p ->
        ctx.raceTriple(p.get(), unit(), never<Unit>()).flatMap { result ->
          result.fold(
            { _, _, _ -> raiseError<Int>(AssertionError("Promise#get can never win race")) },
            { fiber, _, _ -> p.complete(i).flatMap { fiber.join() } },
            { _, _, _ -> raiseError(AssertionError("never() can never win race")) }
          )
        }
      }.equalUnderTheLaw(just(i), EQ)
    }

  fun <F> Concurrent<F>.raceTripleCanJoinMiddle(EQ: Eq<Kind<F, Int>>, ctx: CoroutineContext) =
    forAll(Gen.int()) { i ->
      Promise<F, Int>(this@raceTripleCanJoinMiddle).flatMap { p ->
        ctx.raceTriple(unit(), p.get(), never<Unit>()).flatMap { result ->
          result.fold(
            { _, fiber, _ -> p.complete(i).flatMap { fiber.join() } },
            { _, _, _ -> raiseError(AssertionError("Promise#get can never win race")) },
            { _, _, _ -> raiseError(AssertionError("never() can never win race")) }
          )
        }
      }.equalUnderTheLaw(just(i), EQ)
    }

  fun <F> Concurrent<F>.raceTripleCanJoinRight(EQ: Eq<Kind<F, Int>>, ctx: CoroutineContext) =
    forAll(Gen.int()) { i ->
      Promise<F, Int>(this@raceTripleCanJoinRight).flatMap { p ->
        ctx.raceTriple(unit(), never<Unit>(), p.get()).flatMap { result ->
          result.fold(
            { _, _, fiber -> p.complete(i).flatMap { fiber.join() } },
            { _, _, _ -> raiseError(AssertionError("never() can never win race")) },
            { _, _, _ -> raiseError(AssertionError("Promise#get can never win race")) }
          )
        }
      }.equalUnderTheLaw(just(i), EQ)
    }

  fun <F> Concurrent<F>.raceTripleCancelCancelsAll(EQ: Eq<Kind<F, Int>>, ctx: CoroutineContext) =
    forAll(Gen.int(), Gen.int(), Gen.int()) { a, b, c ->
      fx.concurrent {
        val s = Semaphore(0L, this@raceTripleCancelCancelsAll).invoke()
        val pa = Promise<F, Int>(this@raceTripleCancelCancelsAll).invoke()
        val pb = Promise<F, Int>(this@raceTripleCancelCancelsAll).invoke()
        val pc = Promise<F, Int>(this@raceTripleCancelCancelsAll).invoke()

        val loserA: Kind<F, Int> = s.release().bracket(use = { never<Int>() }, release = { pa.complete(a) })
        val loserB: Kind<F, Int> = s.release().bracket(use = { never<Int>() }, release = { pb.complete(b) })
        val loserC: Kind<F, Int> = s.release().bracket(use = { never<Int>() }, release = { pc.complete(c) })

        val (_, cancelRacePair) = ctx.raceTriple(loserA, loserB, loserC).fork(ctx).invoke()

        s.acquireN(3L).flatMap { cancelRacePair }.invoke()
        pa.get().invoke() + pb.get().invoke() + pc.get().invoke()
      }.equalUnderTheLaw(just(a + b + c), EQ)
    }

  fun <F> Concurrent<F>.parMapStartsAllAtSameTime(EQ: Eq<Kind<F, Tuple6<Int, Int, Int, Int, Int, Int>>>) {
    val order = mutableListOf<Int>()

    fun makePar(num: Int) = sleep((num * 100).milliseconds).map {
      order.add(num)
      num
    }

    parTupledN(single,
      makePar(6), makePar(3), makePar(2), makePar(4), makePar(1), makePar(5)
    ).equalUnderTheLaw(just(Tuple6(6, 3, 2, 4, 1, 5)), EQ) shouldBe true
    order.toList() shouldBe listOf(1, 2, 3, 4, 5, 6)
  }

  fun <F> Concurrent<F>.parMapCancelCancelsBoth(EQ: Eq<Kind<F, Int>>, ctx: CoroutineContext) =
    forAll(Gen.int(), Gen.int()) { a, b ->
      fx.concurrent {
        val s = Semaphore(0L, this@parMapCancelCancelsBoth).invoke()
        val pa = Promise<F, Int>(this@parMapCancelCancelsBoth).invoke()
        val pb = Promise<F, Int>(this@parMapCancelCancelsBoth).invoke()

        val loserA = s.release().bracket(use = { never<String>() }, release = { pa.complete(a) })
        val loserB = s.release().bracket(use = { never<Int>() }, release = { pb.complete(b) })

        val (_, cancelParMapN) = parTupledN(ctx, loserA, loserB).fork(ctx).invoke()
        s.acquireN(2L).flatMap { cancelParMapN }.invoke()
        pa.get().invoke() + pb.get().invoke()
      }.equalUnderTheLaw(just(a + b), EQ)
    }

  fun <F> Concurrent<F>.actionConcurrentWithPureValueIsJustAction(EQ: Eq<Kind<F, Int>>, ctx: CoroutineContext): Unit =
    forAll(Gen.int().map(::just), Gen.int()) { fa, i ->
      i.just().fork(ctx).flatMap { (join, _) ->
        fa.flatMap {
          join.map { i }
        }
      }.equalUnderTheLaw(just(i), EQ)
    }

  fun <F> Concurrent<F>.parTraverseCanTraverseEffectfullComputations(EQ: Eq<Kind<F, Int>>): Unit =
    forFew(10, Gen.int()) {
      val finalValue = 100
      fx.concurrent {
        val ref = Ref(0).invoke()
        ListK((0 until finalValue).toList()).parTraverse(ListK.traverse()) {
          ref.update(Int::inc)
        }.invoke()
        ref.get().invoke() - finalValue
      }.equalUnderTheLaw(just(0), EQ)
    }

  fun <F> Concurrent<F>.parTraverseForksTheEffects(EQ: Eq<Kind<F, Unit>>): Unit =
    forFew(10, Gen.int()) {
      fx.concurrent {
<<<<<<< HEAD
        val promiseA = !Promise<F, Unit>(this)
        val promiseB = !Promise<F, Unit>(this)
        val promiseC = !Promise<F, Unit>(this)
        !ListK(listOf(
          promiseA.get().bracket(use = { promiseC.complete(Unit) }, release = { unit() }),
          promiseB.get().followedBy(promiseA.complete(Unit)).bracket(use = { unit() }, release = { unit() }),
          promiseB.complete(Unit).followedBy(promiseC.get()).bracket(use = { unit() }, release = { unit() })
        )).parTraverse(ListK.traverse(), ::identity).void()
=======
        val promiseA = Promise<F, Unit>(this).invoke()
        val promiseB = Promise<F, Unit>(this).invoke()
        val promiseC = Promise<F, Unit>(this).invoke()
        ListK(
          listOf(
            promiseA.get().bracket(use = { promiseC.complete(Unit) }, release = { unit() }),
            promiseB.get().followedBy(promiseA.complete(Unit)).bracket(use = { unit() }, release = { unit() }),
            promiseB.complete(Unit).followedBy(promiseC.get()).bracket(use = { unit() }, release = { unit() })
          )
        ).parTraverse(ListK.traverse(), ::identity).unit().invoke()
>>>>>>> 921ac3ec
      }.equalUnderTheLaw(unit(), EQ)
    }

  val TestError = RuntimeException("TestError")

  fun <F> Concurrent<F>.parTraverseResultsInTheCorrectError(EQ: Eq<Kind<F, Unit>>): Unit =
    forFew(10, Gen.choose(0, 10)) { killOn ->
      (10 downTo 0).toList().k().parTraverse(ListK.traverse()) { i ->
          if (i == killOn) raiseError(TestError)
          else unit()
        }.void().attempt()
        .map { it shouldBe Left(TestError) }
        .equalUnderTheLaw(unit(), EQ)
    }

  fun <F> Concurrent<F>.parSequenceForksTheEffects(EQ: Eq<Kind<F, Unit>>): Unit =
    forFew(10, Gen.int()) {
      fx.concurrent {
<<<<<<< HEAD
        val promiseA = !Promise<F, Unit>(this)
        val promiseB = !Promise<F, Unit>(this)
        val promiseC = !Promise<F, Unit>(this)
        !ListK(listOf(
          promiseA.get().bracket(use = { promiseC.complete(Unit) }, release = { unit() }),
          promiseB.get().followedBy(promiseA.complete(Unit)).bracket(use = { unit() }, release = { unit() }),
          promiseB.complete(Unit).followedBy(promiseC.get()).bracket(use = { unit() }, release = { unit() })
        )).parSequence(ListK.traverse()).void()
=======
        val promiseA = Promise<F, Unit>(this).invoke()
        val promiseB = Promise<F, Unit>(this).invoke()
        val promiseC = Promise<F, Unit>(this).invoke()
        ListK(
          listOf(
            promiseA.get().bracket(use = { promiseC.complete(Unit) }, release = { unit() }),
            promiseB.get().followedBy(promiseA.complete(Unit)).bracket(use = { unit() }, release = { unit() }),
            promiseB.complete(Unit).followedBy(promiseC.get()).bracket(use = { unit() }, release = { unit() })
          )
        ).parSequence(ListK.traverse()).unit().invoke()
>>>>>>> 921ac3ec
      }.equalUnderTheLaw(unit(), EQ)
    }

  fun <F> Concurrent<F>.onErrorIsRunWhenErrorIsRaised(EQ: Eq<Kind<F, Unit>>, ctx: CoroutineContext) =
    forAll(Gen.throwable()) { expected ->
      fx.concurrent {

        val startLatch = Promise<F, Unit>(this@onErrorIsRunWhenErrorIsRaised).invoke()
        val errorLatch = Promise<F, Throwable>(this@onErrorIsRunWhenErrorIsRaised).invoke()

        startLatch.complete(Unit).flatMap { raiseError<Exception>(expected) }
                .onError(errorLatch::complete)
                .fork(ctx).invoke()

        startLatch.get().invoke() // Waits on promise of `use`

        val waitExit = errorLatch.get().invoke()
        effect { waitExit shouldBe expected }.invoke()
      }.equalUnderTheLaw(Unit.just(), EQ)
    }

  fun <F> Concurrent<F>.onErrorIsNotRunByDefault(EQ: Eq<Kind<F, Tuple2<Int, Boolean>>>, ctx: CoroutineContext) =
    forAll(Gen.int()) { i ->

      val CF = this@onErrorIsNotRunByDefault
      fx.concurrent {

        val startLatch = Promise<F, Int>(CF).invoke()
        val onErrorRun = Ref(false).invoke()

        val (completed, _) = startLatch.complete(i)
                .onError { onErrorRun.set(true) }
                .fork(ctx).invoke()

        completed.invoke()

        startLatch.get().invoke() toT onErrorRun.get().invoke()
      }.equalUnderTheLaw(just(i toT false), EQ)
    }

  fun <F> Concurrent<F>.outerAndInnerOnErrorIsRun(EQ: Eq<Kind<F, Int>>, ctx: CoroutineContext) =
    fx.concurrent {
      val CF = this@outerAndInnerOnErrorIsRun
      val latch = Promise<F, Unit>(CF).invoke()
      val counter = AtomicInteger(0)
      val incrementCounter = CF.later {
        counter.getAndIncrement()
        Unit
      }

      just(Unit).flatMap {
        raiseError<Unit>(RuntimeException("failed"))
          .onError { incrementCounter }
      }.onError { incrementCounter }
            .guarantee(latch.complete(Unit))
            .fork(ctx).invoke()

      latch.get().invoke()

      counter.get()
    }.shouldBeEq(just(2), EQ)

  fun <F> Concurrent<F>.waitForShouldStayOnOriginalContext(EQ: Eq<Kind<F, String>>) {
    single.shift().followedBy(
      effect { Thread.currentThread().name }.waitFor(1.seconds)
    ).shouldBeEq(just("single"), EQ)
  }

  fun <F> Concurrent<F>.waitForTimesOutProgram(EQ: Eq<Kind<F, Int>>) {
    forFew(100, Gen.int(), Gen.int()) { a, b ->
      sleep(5.seconds).map { a }.waitFor(10.milliseconds, default = just(b))
        .equalUnderTheLaw(just(b), EQ)
    }
  }

  fun <F> Concurrent<F>.waitForTimesOutProgramWithDefault(EQ: Eq<Kind<F, Int>>) {
    forFew(100, Gen.int(), Gen.int()) { a, b ->
      sleep(5.seconds).map { a }.waitFor(10.milliseconds, default = just(b))
        .equalUnderTheLaw(just(b), EQ)
    }
  }

  fun <F> Concurrent<F>.parMap2StackSafe(iterations: Int, EQ: Eq<Kind<F, Int>>, ctx: CoroutineContext) {
    (0 until iterations).map { just(1) }
      .fold(just(0)) { acc, t -> parMapN(ctx, acc, t) { (a, b) -> a + b } }
      .shouldBeEq(just(iterations), EQ)
  }

  fun <F> Concurrent<F>.parMap3StackSafe(iterations: Int, EQ: Eq<Kind<F, Int>>, ctx: CoroutineContext) {
    (0 until iterations).map { just(1) }
      .fold(just(0)) { acc, t -> parMapN(ctx, acc, t, unit()) { it.a + it.b } }
      .shouldBeEq(just(iterations), EQ)
  }

  fun <F> Concurrent<F>.parMap4StackSafe(iterations: Int, EQ: Eq<Kind<F, Int>>, ctx: CoroutineContext) {
    (0 until iterations).map { just(1) }
      .fold(just(0)) { acc, t -> parMapN(ctx, acc, t, unit(), unit()) { it.a + it.b } }
      .shouldBeEq(just(iterations), EQ)
  }

  fun <F> Concurrent<F>.parMap5StackSafe(iterations: Int, EQ: Eq<Kind<F, Int>>, ctx: CoroutineContext) {
    (0 until iterations).map { just(1) }
      .fold(just(0)) { acc, t -> parMapN(ctx, acc, t, unit(), unit(), unit()) { it.a + it.b } }
      .shouldBeEq(just(iterations), EQ)
  }

  fun <F> Concurrent<F>.parMap6StackSafe(iterations: Int, EQ: Eq<Kind<F, Int>>, ctx: CoroutineContext) {
    (0 until iterations).map { just(1) }
      .fold(just(0)) { acc, t -> parMapN(ctx, acc, t, unit(), unit(), unit(), unit()) { it.a + it.b } }
      .shouldBeEq(just(iterations), EQ)
  }

  fun <F> Concurrent<F>.parMap7StackSafe(iterations: Int, EQ: Eq<Kind<F, Int>>, ctx: CoroutineContext) {
    (0 until iterations).map { just(1) }
      .fold(just(0)) { acc, t -> parMapN(ctx, acc, t, unit(), unit(), unit(), unit(), unit()) { it.a + it.b } }
      .shouldBeEq(just(iterations), EQ)
  }

  fun <F> Concurrent<F>.parMap8StackSafe(iterations: Int, EQ: Eq<Kind<F, Int>>, ctx: CoroutineContext) {
    (0 until iterations).map { just(1) }
      .fold(just(0)) { acc, t -> parMapN(ctx, acc, t, unit(), unit(), unit(), unit(), unit(), unit()) { it.a + it.b } }
      .shouldBeEq(just(iterations), EQ)
  }

  fun <F> Concurrent<F>.parMap9StackSafe(iterations: Int, EQ: Eq<Kind<F, Int>>, ctx: CoroutineContext) {
    (0 until iterations).map { just(1) }
      .fold(just(0)) { acc, t -> parMapN(ctx, acc, t, unit(), unit(), unit(), unit(), unit(), unit(), unit()) { it.a + it.b } }
      .shouldBeEq(just(iterations), EQ)
  }

  fun <F> Concurrent<F>.racePairStackSafe(iterations: Int, EQ: Eq<Kind<F, Int>>, ctx: CoroutineContext) {
    (0 until iterations).map { just(1) }.fold(never<Int>()) { acc, t ->
      ctx.racePair(acc, t).map {
        it.fold({ a, _ -> a }, { _, b -> b })
      }
    }.shouldBeEq(just(1), EQ)
  }

  fun <F> Concurrent<F>.raceTripleStackSafe(iterations: Int, EQ: Eq<Kind<F, Int>>, ctx: CoroutineContext) {
    (0 until iterations).map { just(1) }.fold(never<Int>()) { acc, t ->
      ctx.raceTriple(acc, t, never<Int>()).map {
        it.fold({ a, _, _ -> a }, { _, b, _ -> b }, { _, _, c -> c })
      }
    }.shouldBeEq(just(1), EQ)
  }

  fun <F> Concurrent<F>.race2StackSafe(iterations: Int, EQ: Eq<Kind<F, Int>>, ctx: CoroutineContext) {
    (0 until iterations).map { just(1) }.fold(never<Int>()) { acc, t ->
      ctx.raceN(acc, t).map { it.fold(::identity, ::identity) }
    }.shouldBeEq(just(1), EQ)
  }

  fun <F> Concurrent<F>.race3StackSafe(iterations: Int, EQ: Eq<Kind<F, Int>>, ctx: CoroutineContext) {
    (0 until iterations).map { just(1) }.fold(never<Int>()) { acc, t ->
      ctx.raceN(acc, t, never<Int>()).map { it.fold(::identity, ::identity, ::identity) }
    }.shouldBeEq(just(1), EQ)
  }

  fun <F> Concurrent<F>.race4StackSafe(iterations: Int, EQ: Eq<Kind<F, Int>>, ctx: CoroutineContext) {
    (0 until iterations).map { just(1) }.fold(never<Int>()) { acc, t ->
      ctx.raceN(acc, t, never<Int>(), never<Int>())
        .map { it.fold(::identity, ::identity, ::identity, ::identity) }
    }.shouldBeEq(just(1), EQ)
  }

  fun <F> Concurrent<F>.race5StackSafe(iterations: Int, EQ: Eq<Kind<F, Int>>, ctx: CoroutineContext) {
    (0 until iterations).map { just(1) }.fold(never<Int>()) { acc, t ->
      ctx.raceN(acc, t, never<Int>(), never<Int>(), never<Int>())
        .map { it.fold(::identity, ::identity, ::identity, ::identity, ::identity) }
    }.shouldBeEq(just(1), EQ)
  }

  fun <F> Concurrent<F>.race6StackSafe(iterations: Int, EQ: Eq<Kind<F, Int>>, ctx: CoroutineContext) {
    (0 until iterations).map { just(1) }.fold(never<Int>()) { acc, t ->
      ctx.raceN(acc, t, never<Int>(), never<Int>(), never<Int>(), never<Int>())
        .map { it.fold(::identity, ::identity, ::identity, ::identity, ::identity, ::identity) }
    }.shouldBeEq(just(1), EQ)
  }

  fun <F> Concurrent<F>.race7StackSafe(iterations: Int, EQ: Eq<Kind<F, Int>>, ctx: CoroutineContext) {
    (0 until iterations).map { just(1) }.fold(never<Int>()) { acc, t ->
      ctx.raceN(acc, t, never<Int>(), never<Int>(), never<Int>(), never<Int>(), never<Int>())
        .map { it.fold(::identity, ::identity, ::identity, ::identity, ::identity, ::identity, ::identity) }
    }.shouldBeEq(just(1), EQ)
  }

  fun <F> Concurrent<F>.race8StackSafe(iterations: Int, EQ: Eq<Kind<F, Int>>, ctx: CoroutineContext) {
    (0 until iterations).map { just(1) }.fold(never<Int>()) { acc, t ->
      ctx.raceN(acc, t, never<Int>(), never<Int>(), never<Int>(), never<Int>(), never<Int>(), never<Int>())
        .map { it.fold(::identity, ::identity, ::identity, ::identity, ::identity, ::identity, ::identity, ::identity) }
    }.shouldBeEq(just(1), EQ)
  }

  fun <F> Concurrent<F>.race9StackSafe(iterations: Int, EQ: Eq<Kind<F, Int>>, ctx: CoroutineContext) {
    (0 until iterations).map { just(1) }.fold(never<Int>()) { acc, t ->
      ctx.raceN(acc, t, never<Int>(), never<Int>(), never<Int>(), never<Int>(), never<Int>(), never<Int>(), never<Int>())
        .map { it.fold(::identity, ::identity, ::identity, ::identity, ::identity, ::identity, ::identity, ::identity, ::identity) }
    }.shouldBeEq(just(1), EQ)
  }
}<|MERGE_RESOLUTION|>--- conflicted
+++ resolved
@@ -679,16 +679,6 @@
   fun <F> Concurrent<F>.parTraverseForksTheEffects(EQ: Eq<Kind<F, Unit>>): Unit =
     forFew(10, Gen.int()) {
       fx.concurrent {
-<<<<<<< HEAD
-        val promiseA = !Promise<F, Unit>(this)
-        val promiseB = !Promise<F, Unit>(this)
-        val promiseC = !Promise<F, Unit>(this)
-        !ListK(listOf(
-          promiseA.get().bracket(use = { promiseC.complete(Unit) }, release = { unit() }),
-          promiseB.get().followedBy(promiseA.complete(Unit)).bracket(use = { unit() }, release = { unit() }),
-          promiseB.complete(Unit).followedBy(promiseC.get()).bracket(use = { unit() }, release = { unit() })
-        )).parTraverse(ListK.traverse(), ::identity).void()
-=======
         val promiseA = Promise<F, Unit>(this).invoke()
         val promiseB = Promise<F, Unit>(this).invoke()
         val promiseC = Promise<F, Unit>(this).invoke()
@@ -698,8 +688,7 @@
             promiseB.get().followedBy(promiseA.complete(Unit)).bracket(use = { unit() }, release = { unit() }),
             promiseB.complete(Unit).followedBy(promiseC.get()).bracket(use = { unit() }, release = { unit() })
           )
-        ).parTraverse(ListK.traverse(), ::identity).unit().invoke()
->>>>>>> 921ac3ec
+        ).parTraverse(ListK.traverse(), ::identity).void().invoke()
       }.equalUnderTheLaw(unit(), EQ)
     }
 
@@ -718,16 +707,6 @@
   fun <F> Concurrent<F>.parSequenceForksTheEffects(EQ: Eq<Kind<F, Unit>>): Unit =
     forFew(10, Gen.int()) {
       fx.concurrent {
-<<<<<<< HEAD
-        val promiseA = !Promise<F, Unit>(this)
-        val promiseB = !Promise<F, Unit>(this)
-        val promiseC = !Promise<F, Unit>(this)
-        !ListK(listOf(
-          promiseA.get().bracket(use = { promiseC.complete(Unit) }, release = { unit() }),
-          promiseB.get().followedBy(promiseA.complete(Unit)).bracket(use = { unit() }, release = { unit() }),
-          promiseB.complete(Unit).followedBy(promiseC.get()).bracket(use = { unit() }, release = { unit() })
-        )).parSequence(ListK.traverse()).void()
-=======
         val promiseA = Promise<F, Unit>(this).invoke()
         val promiseB = Promise<F, Unit>(this).invoke()
         val promiseC = Promise<F, Unit>(this).invoke()
@@ -737,8 +716,7 @@
             promiseB.get().followedBy(promiseA.complete(Unit)).bracket(use = { unit() }, release = { unit() }),
             promiseB.complete(Unit).followedBy(promiseC.get()).bracket(use = { unit() }, release = { unit() })
           )
-        ).parSequence(ListK.traverse()).unit().invoke()
->>>>>>> 921ac3ec
+        ).parSequence(ListK.traverse()).void().invoke()
       }.equalUnderTheLaw(unit(), EQ)
     }
 
