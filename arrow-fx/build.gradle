--- conflicted
+++ resolved
@@ -27,19 +27,5 @@
     testCompile("io.kotlintest:kotlintest-runner-junit5:$KOTLIN_TEST_VERSION") {
          exclude group: "io.arrow-kt", module: "arrow-core"
     }
-<<<<<<< HEAD
-    testCompile "io.arrow-kt:arrow-test:$VERSION_NAME"
-}
-
-// Note: please, don't add configuration after ank! (reason: automatic tasks)
-ank {
-    dependencies {
-        compile "io.arrow-kt:arrow-reflect:$VERSION_NAME"
-        compile "io.arrow-kt:arrow-docs:$VERSION_NAME"
-    }
-}
-// Note: please, don't add configuration after ank! (reason: automatic tasks)
-=======
     testCompile project(":arrow-fx-test")
-}
->>>>>>> 6e60041e
+}