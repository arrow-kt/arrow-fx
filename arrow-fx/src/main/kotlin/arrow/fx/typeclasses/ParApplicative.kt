--- conflicted
+++ resolved
@@ -20,13 +20,8 @@
   override fun <A, B> Kind<F, A>.ap(ff: Kind<F, (A) -> B>): Kind<F, B> =
     _ctx.parMapN(ff, this@ap) { f, a -> f(a) }
 
-<<<<<<< HEAD
-  override fun <A, B> Kind<F, A>.lazyAp(ff: () -> Kind<F, (A) -> B>): Kind<F, B> =
-    ap(defer(ff))
-=======
   override fun <A, B> Kind<F, A>.apEval(ff: Eval<Kind<F, (A) -> B>>): Eval<Kind<F, B>> =
     Eval.now(_ctx.parMapN(defer { ff.value() }, this@apEval) { f, a -> f(a) })
->>>>>>> f64314c8
 
   override fun <A, B> Kind<F, A>.product(fb: Kind<F, B>): Kind<F, Tuple2<A, B>> =
     _ctx.parMapN(this@product, fb, ::Tuple2)
