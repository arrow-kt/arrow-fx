package arrow.fx

import arrow.Kind
import arrow.core.Either
import arrow.core.Eval
import arrow.core.Left
import arrow.core.None
import arrow.core.Option
import arrow.core.Tuple2
import arrow.core.extensions.eval.applicative.applicative
import arrow.core.fix
import arrow.core.identity
import arrow.core.left
import arrow.core.right
import arrow.core.some
import arrow.core.toT
import arrow.fx.Schedule.Companion.withMonad
import arrow.fx.typeclasses.Async
import arrow.fx.typeclasses.Concurrent
import arrow.fx.typeclasses.Duration
import arrow.fx.typeclasses.MonadDefer
import arrow.fx.typeclasses.nanoseconds
import arrow.fx.typeclasses.seconds
import arrow.typeclasses.Monad
import arrow.typeclasses.MonadError
import kotlin.math.max
import kotlin.math.min
import kotlin.math.pow
import kotlin.math.roundToInt
import kotlin.math.roundToLong
import kotlin.random.Random

@Deprecated(IODeprecation)
class ForSchedule private constructor() {
  companion object
}

@Deprecated(IODeprecation)
typealias ScheduleOf<M, Input, Output> = arrow.Kind3<ForSchedule, M, Input, Output>

@Deprecated(IODeprecation)
typealias SchedulePartialOf<M, Input> = arrow.Kind2<ForSchedule, M, Input>

@Deprecated(IODeprecation)
typealias ScheduleKindedJ<M, Input, Output> = arrow.HkJ3<ForSchedule, M, Input, Output>

@Suppress("UNCHECKED_CAST", "NOTHING_TO_INLINE")
inline fun <M, Input, Output> ScheduleOf<M, Input, Output>.fix(): Schedule<M, Input, Output> =
  this as Schedule<M, Input, Output>

@Deprecated(IODeprecation)
class ForDecision private constructor() {
  companion object
}

@Deprecated(IODeprecation)
typealias DecisionOf<A, B> = arrow.Kind2<ForDecision, A, B>

@Deprecated(IODeprecation)
typealias DecisionPartialOf<A> = arrow.Kind<ForDecision, A>

@Suppress("UNCHECKED_CAST", "NOTHING_TO_INLINE")
inline fun <A, B> DecisionOf<A, B>.fix(): Schedule.Decision<A, B> =
  this as Schedule.Decision<A, B>

/**
 * # Retrying and repeating effects
 *
 * A common demand when working with effects is to retry or repeat them when certain circumstances happen. Usually, the retrial or repetition does not happen right away; rather, it is done based on a policy. For instance, when fetching content from a network request, we may want to retry it when it fails, using an exponential backoff algorithm, for a maximum of 15 seconds or 5 attempts, whatever happens first.
 *
 * [Schedule] allows you to define and compose powerful yet simple policies, which can be used to either repeat or retry computation.
 *
 * > [Schedule] has been derived from scalaz zio's [Schedule](https://zio.dev/docs/datatypes/datatypes_schedule) datatype and has been adapted to kotlin.
 *
 * The two core methods of running a schedule are:
 * - __retry__: The effect is executed once, and if it fails, it will be reattempted based on the scheduling policy passed as an argument. It will stop if the effect ever succeeds, or the policy determines it should not be reattempted again.
 * - __repeat__: The effect is executed once, and if it succeeds, it will be executed again based on the scheduling policy passed as an argument. It will stop if the effect ever fails, or the policy determines it should not be executed again. It will return the last internal state of the scheduling policy, or the error that happened running the effect.
 *
 * ## Constructing a policy:
 *
 * > Because schedules are polymorphic over any [F] that is also a [Monad], constructing a [Schedule] can sometimes mean having to explicitly write the type-parameters. This can be avoided using [Schedule.withMonad] which partially applies the chosen [Monad].
 *
 * Constructing a simple schedule which recurs 10 times until it succeeds:
 * ```kotlin:ank
 * import arrow.fx.ForIO
 * import arrow.fx.IO
 * import arrow.fx.Schedule
 * import arrow.fx.extensions.io.monad.monad
 *
 * fun <A> recurTenTimes() = Schedule.recurs<ForIO, A>(IO.monad(), 10)
 * ```
 *
 * A more complex schedule is best put together using the [withMonad] constructor:
 * ```kotlin:ank
 * import arrow.fx.IO
 * import arrow.fx.Schedule
 * import arrow.fx.extensions.io.monad.monad
 * import arrow.fx.extensions.io.monadDefer.monadDefer
 * import arrow.fx.typeclasses.milliseconds
 * import arrow.fx.typeclasses.seconds
 *
 * fun <A> complexPolicy() =
 *   Schedule.withMonad(IO.monad()) {
 *     exponential<A>(10.milliseconds).whileOutput { it.nanoseconds < 60.seconds.nanoseconds }
 *       .andThen(spaced<A>(60.seconds) and recurs<A>(100)).jittered(IO.monadDefer())
 *       .zipRight(identity<A>().collect())
 *   }
 * ```
 *
 * This policy will recur with exponential backoff as long as the delay is less than 60 seconds and then continue with a spaced delay of 60 seconds.
 * The delay is also randomized slightly to avoid coordinated backoff from multiple services.
 * Finally we also collect every input to the schedule and return it. When used with [retry] this will return a list of exceptions that occured on failed attempts.
 *
 * ## Common use cases
 *
 * Common use cases
 * Once we have building blocks and ways to combine them, let’s see how we can use them to solve some use cases.
 *
 * ### Repeating an effect and dealing with its result
 *
 * When we repeat an effect, we do it as long as it keeps providing successful results and the scheduling policy tells us to keep recursing. But then, there is a question on what to do with the results provided by each iteration of the repetition.
 *
 * There are at least 3 possible things we would like to do:
 *
 * - Discard all results; i.e., return `Unit`.
 * - Discard all intermediate results and just keep the last produced result.
 * - Keep all intermediate results.
 *
 * Assuming we have an effect in [IO], and we want to repeat it 3 times after its first successful execution, we can do:
 *
 * ```kotlin:ank:playground
 * import arrow.fx.IO
 * import arrow.fx.Schedule
 * import arrow.fx.extensions.io.concurrent.concurrent
 * import arrow.fx.extensions.io.monad.monad
 * import arrow.fx.fix
 * import arrow.fx.repeat
 *
 * fun main() {
 *   var counter = 0
 *   val io = IO { println("Run: ${counter++}") }
 *   //sampleStart
 *   val res = io.repeat(IO.concurrent(), Schedule.recurs(IO.monad(), 3))
 *   //sampleEnd
 *   println(res.fix().unsafeRunSync())
 * }
 * ```
 *
 * However, when running this new effect, its output will be the number of iterations it has performed, as stated in the documentation of the function. Also notice that we did not handle the error case, there are overloads [repeatOrElse] and [repeatOrElseEither] which offer that capability, [repeat] will just rethrow any error encountered.
 *
 * If we want to discard the values provided by the repetition of the effect, we can combine our policy with [Schedule.unit], using the [zipLeft] or [zipRight] combinators, which will keep just the output of one of the policies:
 *
 * ```kotlin:ank:playground
 * import arrow.fx.ForIO
 * import arrow.fx.IO
 * import arrow.fx.Schedule
 * import arrow.fx.extensions.io.concurrent.concurrent
 * import arrow.fx.extensions.io.monad.monad
 * import arrow.fx.fix
 * import arrow.fx.repeat
 *
 * fun main() {
 *   var counter = 0
 *   val io = IO { println("Run: ${counter++}") }
 *   //sampleStart
 *   val res = io.repeat(IO.concurrent(), Schedule.unit<ForIO, Unit>(IO.monad()).zipLeft(Schedule.recurs(IO.monad(), 3)))
 *
 *   // equal to
 *   val res2 = io.repeat(IO.concurrent(), Schedule.recurs<ForIO, Unit>(IO.monad(), 3).zipRight(Schedule.unit(IO.monad())))
 *
 *   //sampleEnd
 *   println(res.fix().unsafeRunSync())
 *   println(res2.fix().unsafeRunSync())
 * }
 * ```
 *
 * Following the same strategy, we can zip it with the [Schedule.identity] policy to keep only the last provided result by the effect.
 *
 * ```kotlin:ank:playground
 * import arrow.fx.ForIO
 * import arrow.fx.IO
 * import arrow.fx.Schedule
 * import arrow.fx.extensions.io.concurrent.concurrent
 * import arrow.fx.extensions.io.monad.monad
 * import arrow.fx.fix
 * import arrow.fx.repeat
 *
 * fun main() {
 *   var counter = 0
 *   val io = IO { println("Run: ${counter++}"); counter }
 *   //sampleStart
 *   val res = io.repeat(IO.concurrent(), Schedule.identity<ForIO, Int>(IO.monad()).zipLeft(Schedule.recurs(IO.monad(), 3)))
 *
 *   // equal to
 *   val res2 = io.repeat(IO.concurrent(), Schedule.recurs<ForIO, Int>(IO.monad(), 3).zipRight(Schedule.identity<ForIO, Int>(IO.monad())))
 *
 *   //sampleEnd
 *   println(res.fix().unsafeRunSync())
 *   println(res2.fix().unsafeRunSync())
 * }
 * ```
 *
 * Finally, if we want to keep all intermediate results, we can zip the policy with [Schedule.collect]:
 *
 * ```kotlin:ank:playground
 * import arrow.fx.ForIO
 * import arrow.fx.IO
 * import arrow.fx.Schedule
 * import arrow.fx.extensions.io.concurrent.concurrent
 * import arrow.fx.extensions.io.monad.monad
 * import arrow.fx.fix
 * import arrow.fx.repeat
 *
 * fun main() {
 *   var counter = 0
 *   val io = IO { println("Run: ${counter++}"); counter }
 *   //sampleStart
 *   val res = io.repeat(IO.concurrent(), Schedule.collect<ForIO, Int>(IO.monad()).zipLeft(Schedule.recurs(IO.monad(), 3)))
 *
 *   // equal to
 *   val res2 = io.repeat(IO.concurrent(), Schedule.recurs<ForIO, Int>(IO.monad(), 3).zipRight(Schedule.collect<ForIO, Int>(IO.monad())))
 *
 *   //sampleEnd
 *   println(res.fix().unsafeRunSync())
 *   println(res2.fix().unsafeRunSync())
 * }
 * ```
 *
 * ## Repeating an effect until/while it produces a certain value
 *
 * We can make use of the policies doWhile or doUntil to repeat an effect while or until its produced result matches a given predicate.
 *
 * ```kotlin:ank:playground
 * import arrow.fx.ForIO
 * import arrow.fx.IO
 * import arrow.fx.Schedule
 * import arrow.fx.extensions.io.concurrent.concurrent
 * import arrow.fx.extensions.io.monad.monad
 * import arrow.fx.fix
 * import arrow.fx.repeat
 *
 * fun main() {
 *   var counter = 0
 *   val io = IO { println("Run: ${counter++}"); counter }
 *   //sampleStart
 *   val res = io.repeat(IO.concurrent(), Schedule.doWhile<ForIO, Int>(IO.monad()) { it <= 3 })
 *   //sampleEnd
 *   println(res.fix().unsafeRunSync())
 * }
 * ```
 *
 * ## Exponential backoff retries
 *
 * A common algorithm to retry effectful operations, as network requests, is the exponential backoff algorithm. There is a scheduling policy that implements this algorithm and can be used as:
 *
 * ```kotlin:ank
 * import arrow.fx.ForIO
 * import arrow.fx.IO
 * import arrow.fx.Schedule
 * import arrow.fx.extensions.io.monad.monad
 * import arrow.fx.typeclasses.milliseconds
 *
 * val exponential = Schedule.exponential<ForIO, Unit>(IO.monad(), 250.milliseconds)
 * ```
 */
@Deprecated(IODeprecation)
sealed class Schedule<F, Input, Output> : ScheduleOf<F, Input, Output> {
  internal abstract val M: Monad<F>

  /**
   * Change the output of a schedule. Does not alter the decision of the schedule.
   */
  abstract fun <B> map(f: (Output) -> B): Schedule<F, Input, B>

  /**
   * Change the input of the schedule. May alter a schedules decision if it is based on input.
   */
  abstract fun <B> contramap(f: (B) -> Input): Schedule<F, B, Output>

  /**
   * Conditionally check on both the input and the output whether or not to continue.
   */
  abstract fun <A : Input> check(pred: (A, Output) -> Kind<F, Boolean>): Schedule<F, A, Output>

  /**
   * Invert the decision of a schedule.
   */
  abstract operator fun not(): Schedule<F, Input, Output>

  /**
   * Combine with another schedule by combining the result and the delay of the [Decision] with the functions [f] and [g]
   */
  abstract fun <A : Input, B> combineWith(
    other: Schedule<F, A, B>,
    f: (Boolean, Boolean) -> Boolean,
    g: (Duration, Duration) -> Duration
  ): Schedule<F, A, Tuple2<Output, B>>

  /**
   * Always retry a schedule regardless of the decision made prior to invoking this method.
   */
  abstract fun forever(): Schedule<F, Input, Output>

  /**
   * Execute one schedule after the other. When the first schedule ends, it continues with the second.
   */
  abstract infix fun <A : Input, B> andThen(other: Schedule<F, A, B>): Schedule<F, A, Either<Output, B>>

  /**
   * Change the delay of a resulting [Decision] based on the [Output] and the produced delay.
   */
  abstract fun modifyDelay(f: (Output, Duration) -> Kind<F, Duration>): Schedule<F, Input, Output>

  /**
   * Run a effectful handler on every input. Does not alter the decision.
   */
  abstract fun logInput(f: (Input) -> Kind<F, Unit>): Schedule<F, Input, Output>

  /**
   * Run a effectful handler on every output. Does not alter the decision.
   */
  abstract fun logOutput(f: (Output) -> Kind<F, Unit>): Schedule<F, Input, Output>

  /**
   * Accumulate the results of a schedule by folding over them effectfully.
   */
  abstract fun <C> foldM(
    initial: Kind<F, C>,
    f: (C, Output) -> Kind<F, C>
  ): Schedule<F, Input, C>

  /**
   * Compose this schedule with the other schedule by piping the output of this schedule
   *  into the input of the other.
   */
  abstract infix fun <B> pipe(other: Schedule<F, Output, B>): Schedule<F, Input, B>

  /**
   * Combine two with different input and output using and. Continues when both continue and uses the maximum delay.
   */
  abstract infix fun <A, B> tupled(other: Schedule<F, A, B>): Schedule<F, Tuple2<Input, A>, Tuple2<Output, B>>

  /**
   * Combine two schedules with different input and output and conditionally choose between the two.
   * Continues when the chosen schedule continues and uses the chosen schedules delay.
   */
  abstract infix fun <A, B> choose(other: Schedule<F, A, B>): Schedule<F, Either<Input, A>, Either<Output, B>>

  fun unit(): Schedule<F, Input, Unit> =
    map { Unit }

  /**
   * Change the result of a [Schedule] to always be [b]
   */
  fun <B> const(b: B): Schedule<F, Input, B> = map { b }

  /**
   * Continue or stop the schedule based on the output
   */
  fun whileOutput(f: (Output) -> Boolean): Schedule<F, Input, Output> =
    check { _, output -> M.just(f(output)) }

  /**
   * Continue or stop the schedule based on the input
   */
  fun <A : Input> whileInput(f: (A) -> Boolean): Schedule<F, A, Output> =
    check { input, _ -> M.just(f(input)) }

  /**
   * `untilOutput(f) = whileOutput(f).not()`
   */
  fun untilOutput(f: (Output) -> Boolean): Schedule<F, Input, Output> =
    !whileOutput(f)

  /**
   * `untilInput(f) = whileInput(f).not()`
   */
  fun <A : Input> untilInput(f: (A) -> Boolean): Schedule<F, A, Output> =
    !whileInput(f)

  fun <B, C> dimap(f: (B) -> Input, g: (Output) -> C): Schedule<F, B, C> = contramap(f).map(g)

  /**
   * Combine two schedules. Continues only when both continue and chooses the maximum delay.
   */
  infix fun <A : Input, B> and(other: Schedule<F, A, B>): Schedule<F, A, Tuple2<Output, B>> =
    combineWith(other, { a, b -> a && b }, { a, b -> max(a.nanoseconds, b.nanoseconds).nanoseconds })

  /**
   * Combine two schedules. Continues if one continues and chooses the minimum delay
   */
  infix fun <A : Input, B> or(other: Schedule<F, A, B>): Schedule<F, A, Tuple2<Output, B>> =
    combineWith(other, { a, b -> a || b }, { a, b -> min(a.nanoseconds, b.nanoseconds).nanoseconds })

  /**
   * Combine two schedules with [and] but throw away the left schedule's result
   */
  infix fun <A : Input, B> zipRight(other: Schedule<F, A, B>): Schedule<F, A, B> =
    (this and other).map { it.b }

  /**
   * Combine two schedules with [and] but throw away the right schedule's result
   */
  infix fun <A : Input, B> zipLeft(other: Schedule<F, A, B>): Schedule<F, A, Output> =
    (this and other).map { it.a }

  /**
   * Adjust the delay of a schedule's [Decision]
   */
  fun delayed(f: (Duration) -> Duration): Schedule<F, Input, Output> =
    modifyDelay { _, duration -> M.run { just(f(duration)) } }

  /**
   * Add random jitter to a schedule.
   * The argument [genRand] is supposed to be a computation that returns
   *  doubles. An example would be the following [IO] `IO { Random.nextDouble() }`.
   *
   * This is done to push the source of randomness to the caller which makes the function
   *  jittered deterministic and testable.
   *
   * The result returned by [genRand] is multiplied with the current duration.
   */
  fun jittered(genRand: Kind<F, Double>): Schedule<F, Input, Output> =
    modifyDelay { _, duration ->
      M.run {
        genRand.map { (duration.nanoseconds * it).roundToLong().nanoseconds }
      }
    }

  fun jittered(MF: MonadDefer<F>): Schedule<F, Input, Output> =
    jittered(MF.later { Random.nextDouble(0.0, 1.0) })

  /**
   * Non-effectful version of [foldM].
   */
  fun <C> fold(initial: C, f: (C, Output) -> C): Schedule<F, Input, C> =
    foldM(M.just(initial)) { acc, o -> M.just(f(acc, o)) }

  /**
   * Accumulate the results of every execution to a list
   */
  fun collect(): Schedule<F, Input, List<Output>> =
    fold(emptyList()) { acc, o -> acc + listOf(o) }

  /**
   * Infix variant of pipe with reversed order.
   */
  infix fun <B> compose(other: Schedule<F, B, Input>): Schedule<F, B, Output> =
    other pipe this

  internal class ScheduleImpl<F, State, Input, Output>(
    override val M: Monad<F>,
    val initialState: Kind<F, State>,
    val update: (a: Input, s: State) -> Kind<F, Decision<State, Output>>
  ) : Schedule<F, Input, Output>() {
    override fun <B> map(f: (Output) -> B): Schedule<F, Input, B> =
      ScheduleImpl(M, initialState) { i, s -> M.run { update(i, s).map { it.mapRight(f) } } }

    override fun <B> contramap(f: (B) -> Input): Schedule<F, B, Output> =
      ScheduleImpl(M, initialState) { i, s -> update(f(i), s) }

    override fun <A : Input> check(pred: (A, Output) -> Kind<F, Boolean>): Schedule<F, A, Output> =
      updated { f ->
        { a: A, s: State ->
          M.run {
            f(a, s).flatMap { dec ->
              if (dec.cont) pred(a, dec.finish.value()).map { dec.copy(cont = it) }
              else just(dec)
            }
          }
        }
      }

    override fun <A : Input, B> combineWith(
      other: Schedule<F, A, B>,
      f: (Boolean, Boolean) -> Boolean,
      g: (Duration, Duration) -> Duration
    ): Schedule<F, A, Tuple2<Output, B>> = (other as ScheduleImpl<F, Any?, A, B>).let { other ->
      ScheduleImpl(M, M.tupledN(initialState, other.initialState)) { i, s: Tuple2<State, Any?> ->
        M.run {
          M.mapN(
            update(i, s.a),
            other.update(i, s.b)
          ) { it.a.combineWith(it.b, f, g) }
        }
      }
    }

    override fun forever(): Schedule<F, Input, Output> = updated { f ->
      { a: Input, s: State ->
        M.run {
          f(a, s).flatMap { dec ->
            if (dec.cont) just(dec)
            else this@ScheduleImpl.initialState.map { state -> dec.copy(cont = true, state = state) }
          }
        }
      }
    }

    override operator fun not(): Schedule<F, Input, Output> =
      updated { f ->
        { a: Input, s: State ->
          M.run { f(a, s).map { dec -> !dec } }
        }
      }

    override fun <A : Input, B> andThen(other: Schedule<F, A, B>): Schedule<F, A, Either<Output, B>> =
      ScheduleImpl<F, Either<State, Any?>, A, Either<Output, B>>(M, M.run { initialState.map(::Left) }) { i, s ->
        (other as ScheduleImpl<F, Any?, A, B>)
        M.run {
<<<<<<< HEAD
          s.fold(
            { s ->
              this@ScheduleImpl.update(i, s).flatMap { dec ->
                if (dec.cont) just(dec.bimap({ it.left() }, { it.left() }))
                else M.fx.monad {
                  val newState = other.initialState()
                  val newDec = other.update(i, newState)()
                  newDec.bimap({ it.right() }, { it.right() })
                }
=======
          s.fold({ s ->
            this@ScheduleImpl.update(i, s).flatMap { dec ->
              if (dec.cont) just(dec.bimap({ it.left() }, { it.left() }))
              else M.fx.monad {
                val newState = other.initialState.bind()
                val newDec = other.update(i, newState).bind()
                newDec.bimap({ it.right() }, { it.right() })
>>>>>>> c72945ad
              }
            },
            { s ->
              other.update(i, s).map { it.bimap({ it.right() }, { it.right() }) }
            }
          )
        }
      }

    override fun modifyDelay(f: (Output, Duration) -> Kind<F, Duration>): Schedule<F, Input, Output> =
      updated { update ->
        { a: Input, s: State ->
          M.run {
            update(a, s).flatMap { step ->
              f(step.finish.value(), step.delay).map { d -> step.copy(delay = d) }
            }
          }
        }
      }

    override fun logInput(f: (Input) -> Kind<F, Unit>): Schedule<F, Input, Output> =
      updated { update ->
        { a: Input, s: State ->
          M.run {
            update(a, s).productL(f(a))
          }
        }
      }

    override fun logOutput(f: (Output) -> Kind<F, Unit>): Schedule<F, Input, Output> =
      updated { update ->
        { a: Input, s: State ->
          M.run {
            update(a, s).flatTap { dec -> f(dec.finish.value()) }
          }
        }
      }

    override fun <C> foldM(initial: Kind<F, C>, f: (C, Output) -> Kind<F, C>): Schedule<F, Input, C> =
      ScheduleImpl(M, M.tupledN(initialState, initial)) { i, s ->
        M.fx.monad {
          val dec = update(i, s.a).bind()
          val c = f(s.b, dec.finish.value()).bind()
          dec.bimap({ s -> s toT c }, { c })
        }
      }

    override infix fun <B> pipe(other: Schedule<F, Output, B>): Schedule<F, Input, B> =
      (other as ScheduleImpl<F, Any?, Output, B>).let { other ->
        ScheduleImpl(M, M.tupledN(initialState, other.initialState)) { i, s ->
          M.run {
            update(i, s.a).flatMap { dec1 ->
              other.update(dec1.finish.value(), s.b).map { dec2 ->
                dec1.combineWith(dec2, { a, b -> a && b }, { a, b -> a + b }).mapRight { it.b }
              }
            }
          }
        }
      }

    override infix fun <A, B> tupled(other: Schedule<F, A, B>): Schedule<F, Tuple2<Input, A>, Tuple2<Output, B>> =
      (other as ScheduleImpl<F, Any?, A, B>).let { other ->
        ScheduleImpl(M, M.tupledN(initialState, other.initialState)) { i, s ->
          M.mapN(update(i.a, s.a), other.update(i.b, s.b)) { (dec1, dec2) ->
            dec1.combineWith(dec2, { a, b -> a && b }, { a, b -> max(a.nanoseconds, b.nanoseconds).nanoseconds })
          }
        }
      }

    override infix fun <A, B> choose(other: Schedule<F, A, B>): Schedule<F, Either<Input, A>, Either<Output, B>> =
      (other as ScheduleImpl<F, Any?, A, B>).let { other ->
        ScheduleImpl(M, M.tupledN(initialState, other.initialState)) { i, s ->
          M.run {
            i.fold(
              {
                update(it, s.a).map { it.mapLeft { it toT s.b }.mapRight { it.left() } }
              },
              {
                other.update(it, s.b).map { it.mapLeft { s.a toT it }.mapRight { it.right() } }
              }
            )
          }
        }
      }

    fun <A : Input, B> updated(
      f: ((A, State) -> Kind<F, Decision<State, Output>>) -> (A, State) -> Kind<F, Decision<State, B>>
    ): Schedule<F, A, B> = ScheduleImpl(M, initialState) { a, s ->
      f { i, s -> update(i, s) }(a, s)
    }

    /**
     * Inspect and change the [Decision] of a [Schedule]. Also given access to the input.
     */
    fun <A : Input, B> reconsiderM(f: (A, Decision<State, Output>) -> Kind<F, Decision<State, B>>): Schedule<F, A, B> =
      updated { update ->
        { a: A, s: State ->
          M.fx.monad {
            val dec = update(a, s).bind()
            f(a, dec).bind()
          }
        }
      }

    /**
     * Non-effectful version of [reconsiderM].
     */
    fun <A : Input, B> reconsider(f: (A, Decision<State, Output>) -> Decision<State, B>): Schedule<F, A, B> =
      reconsiderM { a, dec -> M.just(f(a, dec)) }

    /**
     * Run an effect with a [Decision]. Does not alter the decision.
     */
    fun <A : Input> onDecision(fa: (A, Decision<State, Output>) -> Kind<F, Unit>): Schedule<F, A, Output> =
      updated { f ->
        { a: A, s: State ->
          M.run {
            f(a, s).flatTap { dec -> fa(a, dec) }
          }
        }
      }
  }

  /**
   * A single decision. Contains the decision to continue, the delay, the new state and the (lazy) result of a Schedule.
   */
  @Deprecated(IODeprecation)
  data class Decision<out A, out B>(val cont: Boolean, val delay: Duration, val state: A, val finish: Eval<B>) : DecisionOf<A, B> {

    operator fun not(): Decision<A, B> = copy(cont = !cont)

    fun <C, D> bimap(f: (A) -> C, g: (B) -> D): Decision<C, D> = Decision(cont, delay, f(state), finish.map(g))

    fun <C> mapLeft(f: (A) -> C): Decision<C, B> = bimap(f, ::identity)

    fun <D> mapRight(g: (B) -> D): Decision<A, D> = bimap(::identity, g)

    fun <C, D> combineWith(
      other: Decision<C, D>,
      f: (Boolean, Boolean) -> Boolean,
      g: (Duration, Duration) -> Duration
    ): Decision<Tuple2<A, C>, Tuple2<B, D>> = Decision(
      f(cont, other.cont),
      g(delay, other.delay),
      Tuple2(state, other.state),
      Eval.applicative().tupledN(finish, other.finish).fix()
    )

    companion object {
      fun <A, B> cont(d: Duration, a: A, b: Eval<B>): Decision<A, B> = Decision(true, d, a, b)
      fun <A, B> done(d: Duration, a: A, b: Eval<B>): Decision<A, B> = Decision(false, d, a, b)
    }
  }

  @Deprecated(IODeprecation)
  companion object {

    /**
     * Invoke constructor to manually define a schedule. If you need this, please consider adding it to arrow or suggest
     *  a change to avoid using this manual method.
     */
    operator fun <F, S, A, B> invoke(M: Monad<F>, initial: Kind<F, S>, update: (a: A, s: S) -> Kind<F, Decision<S, B>>): Schedule<F, A, B> =
      ScheduleImpl(M, initial, update)

    /**
     * Creates a schedule that continues without delay and just returns its input.
     */
    fun <F, A> identity(M: Monad<F>): Schedule<F, A, A> = invoke(M, M.unit()) { a, s ->
      M.just(Decision.cont(0.seconds, s, Eval.now(a)))
    }

    /**
     * Creates a schedule that continues without delay and always returns Unit
     */
    fun <F, A> unit(M: Monad<F>): Schedule<F, A, Unit> =
      identity<F, A>(M).unit()

    /**
     * Create a schedule that unfolds effectfully using a seed value [c] and a unfold function [f].
     * This keeps the current state (the current seed) as [State] and runs the unfold function on every
     *  call to update. This schedule always continues without delay and returns the current state.
     */
    fun <F, I, A> unfoldM(M: Monad<F>, c: Kind<F, A>, f: (A) -> Kind<F, A>): Schedule<F, I, A> =
      invoke(M, c) { _: I, acc -> M.run { f(acc).map { Decision.cont(0.seconds, it, Eval.now(it)) } } }

    /**
     * Non-effectful variant of [unfoldM]
     */
    fun <F, I, A> unfold(M: Monad<F>, c: A, f: (A) -> A): Schedule<F, I, A> =
      unfoldM(M, M.just(c)) { M.just(f(it)) }

    /**
     * Create a schedule that continues forever and returns the number of repetitions.
     */
    fun <F, A> forever(M: Monad<F>): Schedule<F, A, Int> =
      unfold(M, 0) { it + 1 }

    /**
     * Create a schedule that continues n times and returns the number of repetitions.
     */
    fun <F, A> recurs(M: Monad<F>, n: Int): Schedule<F, A, Int> =
      invoke(M, M.just(0)) { _, acc ->
        M.just(
          if (acc < n) Decision.cont(0.seconds, acc + 1, Eval.now(acc + 1))
          else Decision.done(0.seconds, acc, Eval.now(acc))
        )
      }

    /**
     * Create a schedule that only ever retries once.
     */
    fun <F, A> once(M: Monad<F>): Schedule<F, A, Unit> = recurs<F, A>(M, 1).unit()

    /**
     * Create a schedule that never retries.
     *
     * Note that this will hang a program if used as a repeat/retry schedule unless cancelled.
     */
    fun <F, A> never(AS: Async<F>): Schedule<F, A, Nothing> =
      invoke(AS, AS.never<A>()) { a, _ ->
        AS.later {
          Decision(false, 0.nanoseconds, a, Eval.later { throw IllegalStateException("Impossible") })
        }
      }

    /**
     * Create a schedule that uses another schedule to generate the delay of this schedule.
     * Continues for as long as [delaySchedule] continues and adds the output of [delaySchedule] to
     *  the delay that [delaySchedule] produced. Also returns the full delay as output.
     *
     * A common use case is to define a unfolding schedule and use the result to change the delay.
     *  For an example see the implementation of [spaced], [linear], [fibonacci] or [exponential]
     */
    fun <F, A> delayed(M: Monad<F>, delaySchedule: Schedule<F, A, Duration>): Schedule<F, A, Duration> =
      (delaySchedule.modifyDelay { a, b -> M.just(a + b) } as ScheduleImpl<F, Any?, A, Duration>)
        .reconsider { _, dec -> dec.copy(finish = Eval.now(dec.delay)) }

    /**
     * Create a schedule which collects all it's inputs in a list
     */
    fun <F, A> collect(M: Monad<F>): Schedule<F, A, List<A>> =
      identity<F, A>(M).collect()

    /**
     * Create a schedule that continues as long as [đ] returns true.
     */
    fun <F, A> doWhile(M: Monad<F>, f: (A) -> Boolean): Schedule<F, A, A> =
      identity<F, A>(M).whileInput(f)

    /**
     * Create a schedule that continues until [đ] returns true.
     */
    fun <F, A> doUntil(M: Monad<F>, f: (A) -> Boolean): Schedule<F, A, A> =
      identity<F, A>(M).untilInput(f)

    /**
     * Create a schedule with an effectful handler on the input.
     */
    fun <F, A> logInput(MM: Monad<F>, f: (A) -> Kind<F, Unit>): Schedule<F, A, A> =
      identity<F, A>(MM).logInput(f)

    /**
     * Create a schedule with an effectful handler on the output.
     */
    fun <F, A> logOutput(M: Monad<F>, f: (A) -> Kind<F, Unit>): Schedule<F, A, A> =
      identity<F, A>(M).logOutput(f)

    /**
     * Create a schedule that returns its delay.
     */
    fun <F, A> delay(M: Monad<F>): Schedule<F, A, Duration> =
      (forever<F, A>(M) as ScheduleImpl<F, Int, A, Int>).reconsider { _: A, decision -> Decision(cont = decision.cont, delay = decision.delay, state = decision.state, finish = Eval.now(decision.delay)) }

    /**
     * Create a schedule that returns its decisions
     */
    fun <F, A> decision(M: Monad<F>): Schedule<F, A, Boolean> =
      (forever<F, A>(M) as ScheduleImpl<F, Int, A, Int>).reconsider { _: A, decision -> Decision(cont = decision.cont, delay = decision.delay, state = decision.state, finish = Eval.now(decision.cont)) }

    /**
     * Create a schedule that continues with fixed delay.
     */
    fun <F, A> spaced(M: Monad<F>, interval: Duration): Schedule<F, A, Int> =
      forever<F, A>(M).delayed { d -> d + interval }

    /**
     * Create a schedule that continues with increasing delay by adding the last two delays.
     */
    fun <F, A> fibonacci(M: Monad<F>, one: Duration): Schedule<F, A, Duration> =
      delayed(
        M,
        unfold<F, A, Tuple2<Duration, Duration>>(M, 0.seconds toT one) { (del, acc) ->
          acc toT del + acc
        }.map { it.a }
      )

    /**
     * Create a schedule which increases its delay linear by n * base where n is the number of
     *  executions.
     */
    fun <F, A> linear(M: Monad<F>, base: Duration): Schedule<F, A, Duration> =
      delayed(
        M,
        forever<F, A>(M).map { base * it }
      )

    /**
     * Create a schedule that increases its delay exponentially with a given factor and base.
     * Delay can be calculated as [base] * factor ^ n where n is the number of executions.
     */
    fun <F, A> exponential(M: Monad<F>, base: Duration, factor: Double = 2.0): Schedule<F, A, Duration> =
      delayed(
        M,
        forever<F, A>(M).map { base * factor.pow(it).roundToInt() }
      )

    /**
     * Interface with all above methods partially applied to some monad M for convenience.
     */
    interface ScheduleFor<M> {
      fun MM(): Monad<M>

      fun <A> identity(): Schedule<M, A, A> = identity(MM())

      fun <A, I> unfoldM(c: Kind<M, A>, f: (A) -> Kind<M, A>): Schedule<M, I, A> =
        unfoldM(MM(), c, f)

      fun <A, I> unfold(c: A, f: (A) -> A): Schedule<M, I, A> =
        unfold(MM(), c, f)

      fun <A> forever(): Schedule<M, A, Int> =
        forever(MM())

      fun <A> unit(): Schedule<M, A, Unit> = unit(MM())

      fun <A> recurs(n: Int): Schedule<M, A, Int> =
        recurs(MM(), n)

      fun <A> once(): Schedule<M, A, Unit> = once(MM())
      fun <S, A> delayed(delaySchedule: Schedule<M, A, Duration>): Schedule<M, A, Duration> =
        delayed(MM(), delaySchedule)

      fun <A> collect(): Schedule<M, A, List<A>> =
        collect(MM())

      fun <A> doWhile(f: (A) -> Boolean): Schedule<M, A, A> =
        doWhile(MM(), f)

      fun <A> doUntil(f: (A) -> Boolean): Schedule<M, A, A> =
        doUntil(MM(), f)

      fun <A> logInput(f: (A) -> Kind<M, Unit>): Schedule<M, A, A> =
        logInput(MM(), f)

      fun <A> logOutput(f: (A) -> Kind<M, Unit>): Schedule<M, A, A> =
        logOutput(MM(), f)

      fun <A> delay(): Schedule<M, A, Duration> =
        delay(MM())

      fun <A> decision(): Schedule<M, A, Boolean> =
        decision(MM())

      fun <A> spaced(interval: Duration): Schedule<M, A, Int> =
        spaced(MM(), interval)

      fun <A> fibonacci(one: Duration): Schedule<M, A, Duration> =
        fibonacci(MM(), one)

      fun <A> linear(base: Duration): Schedule<M, A, Duration> =
        linear(MM(), base)

      fun <A> exponential(base: Duration, factor: Double = 2.0): Schedule<M, A, Duration> =
        exponential(MM(), base, factor)
    }

    /**
     * Build a schedule with functions that have the `Monad` already partially applied. Prefer this to the general combinators as soon as you create more than one schedule and combine it somehow.
     */
    fun <M, Input, Output> withMonad(MM: Monad<M>, f: ScheduleFor<M>.() -> Schedule<M, Input, Output>): Schedule<M, Input, Output> =
      object : ScheduleFor<M> {
        override fun MM(): Monad<M> = MM
      }.f()
  }
}

/**
 * Run this effect once and, if it succeeded, decide using the passed policy if the effect should be repeated and if so, with how much delay.
 * Returns the last output from the policy or raises an error if a repeat failed.
 */
@Deprecated(IODeprecation)
fun <F, A, B> Kind<F, A>.repeat(
  CF: Concurrent<F>,
  schedule: Schedule<F, A, B>
): Kind<F, B> = repeatOrElse(CF, schedule) { e, _ -> CF.raiseError(e) }

/**
 * Run this effect once and, if it succeeded, decide using the passed policy if the effect should be repeated and if so, with how much delay.
 * Returns the last output from the policy or raises an error if a repeat failed.
 */
@Deprecated(IODeprecation)
fun <F, E, A, B> Kind<F, A>.repeat(
  ME: MonadError<F, E>,
  T: Timer<F>,
  schedule: Schedule<F, A, B>
): Kind<F, B> = repeatOrElse(ME, T, schedule) { e, _ -> ME.raiseError(e) }

/**
 * Run this effect once and, if it succeeded, decide using the passed policy if the effect should be repeated and if so, with how much delay.
 * Also offers a function to handle errors if they are encountered during repetition.
 */
@Deprecated(IODeprecation)
fun <F, A, B> Kind<F, A>.repeatOrElse(
  CF: Concurrent<F>,
  schedule: Schedule<F, A, B>,
  orElse: (Throwable, Option<B>) -> Kind<F, B>
): Kind<F, B> = CF.run { repeatOrElseEither(CF, schedule, orElse).map { it.fold(::identity, ::identity) } }

/**
 * Run this effect once and, if it succeeded, decide using the passed policy if the effect should be repeated and if so, with how much delay.
 * Also offers a function to handle errors if they are encountered during repetition.
 */
@Deprecated(IODeprecation)
fun <F, E, A, B> Kind<F, A>.repeatOrElse(
  ME: MonadError<F, E>,
  T: Timer<F>,
  schedule: Schedule<F, A, B>,
  orElse: (E, Option<B>) -> Kind<F, B>
): Kind<F, B> = ME.run { repeatOrElseEither(ME, T, schedule, orElse).map { it.fold(::identity, ::identity) } }

/**
 * Run this effect once and, if it succeeded, decide using the passed policy if the effect should be repeated and if so, with how much delay.
 * Also offers a function to handle errors if they are encountered during repetition.
 */
@Deprecated(IODeprecation)
fun <F, A, B, C> Kind<F, A>.repeatOrElseEither(
  CF: Concurrent<F>,
  schedule: Schedule<F, A, B>,
  orElse: (Throwable, Option<B>) -> Kind<F, C>
): Kind<F, Either<C, B>> = repeatOrElseEither(CF, Timer(CF), schedule, orElse)

/**
 * Run this effect once and, if it succeeded, decide using the passed policy if the effect should be repeated and if so, with how much delay.
 * Also offers a function to handle errors if they are encountered during repetition.
 */
@Deprecated(IODeprecation)
fun <F, E, A, B, C> Kind<F, A>.repeatOrElseEither(
  ME: MonadError<F, E>,
  T: Timer<F>,
  schedule: Schedule<F, A, B>,
  orElse: (E, Option<B>) -> Kind<F, C>
): Kind<F, Either<C, B>> = ME.run {
  (schedule as Schedule.ScheduleImpl<F, Any?, A, B>)

  fun loop(last: A, state: Any?): Kind<F, Either<C, B>> =
    schedule.update(last, state)
      .flatMap { step ->
        if (step.cont)
          T.sleep(step.delay).followedBy(this@repeatOrElseEither).flatMap { a -> loop(a, step.state) }
            .handleErrorWith { e -> orElse(e, step.finish.value().some()).map(::Left) }
        else just(step.finish.value().right())
      }

  return this@repeatOrElseEither.flatMap { a -> schedule.initialState.flatMap { b -> loop(a, b) } }
    .handleErrorWith { e -> orElse(e, None).map(::Left) }
}

/**
 * Run an effect and, if it fails, decide using the passed policy if the effect should be retried and if so, with how much delay.
 * Returns the result of the effect if if it was successful or re-raises the last error encountered when the schedule ends.
 */
@Deprecated(IODeprecation)
fun <F, A, B> Kind<F, A>.retry(
  CF: Concurrent<F>,
  schedule: Schedule<F, Throwable, B>
): Kind<F, A> = retryOrElse(CF, schedule) { e, _ -> CF.raiseError(e) }

/**
 * Run an effect and, if it fails, decide using the passed policy if the effect should be retried and if so, with how much delay.
 * Returns the result of the effect if if it was successful or re-raises the last error encountered when the schedule ends.
 */
@Deprecated(IODeprecation)
fun <F, E, A, B> Kind<F, A>.retry(
  ME: MonadError<F, E>,
  T: Timer<F>,
  schedule: Schedule<F, E, B>
): Kind<F, A> = retryOrElse(ME, T, schedule) { e, _ -> ME.raiseError(e) }

/**
 * Run an effect and, if it fails, decide using the passed policy if the effect should be retried and if so, with how much delay.
 * Also offers a function to handle errors if they are encountered during retrial.
 */
@Deprecated(IODeprecation)
fun <F, A, B> Kind<F, A>.retryOrElse(
  CF: Concurrent<F>,
  schedule: Schedule<F, Throwable, B>,
  orElse: (Throwable, B) -> Kind<F, A>
): Kind<F, A> = CF.run { retryOrElseEither(CF, schedule, orElse).map { it.fold(::identity, ::identity) } }

/**
 * Run an effect and, if it fails, decide using the passed policy if the effect should be retried and if so, with how much delay.
 * Also offers a function to handle errors if they are encountered during retrial.
 */
@Deprecated(IODeprecation)
fun <F, E, A, B> Kind<F, A>.retryOrElse(
  ME: MonadError<F, E>,
  T: Timer<F>,
  schedule: Schedule<F, E, B>,
  orElse: (E, B) -> Kind<F, A>
): Kind<F, A> = ME.run { retryOrElseEither(ME, T, schedule, orElse).map { it.fold(::identity, ::identity) } }

/**
 * Run an effect and, if it fails, decide using the passed policy if the effect should be retried and if so, with how much delay.
 * Also offers a function to handle errors if they are encountered during retrial.
 */
@Deprecated(IODeprecation)
fun <F, A, B, C> Kind<F, A>.retryOrElseEither(
  CF: Concurrent<F>,
  schedule: Schedule<F, Throwable, B>,
  orElse: (Throwable, B) -> Kind<F, C>
): Kind<F, Either<C, A>> = retryOrElseEither(CF, Timer(CF), schedule, orElse)

/**
 * Run an effect and, if it fails, decide using the passed policy if the effect should be retried and if so, with how much delay.
 * Also offers a function to handle errors if they are encountered during retrial.
 */
@Deprecated(IODeprecation)
fun <F, E, A, B, C> Kind<F, A>.retryOrElseEither(
  ME: MonadError<F, E>,
  T: Timer<F>,
  schedule: Schedule<F, E, B>,
  orElse: (E, B) -> Kind<F, C>
): Kind<F, Either<C, A>> = ME.run {
  (schedule as Schedule.ScheduleImpl<F, Any?, E, B>)

  fun loop(state: Any?): Kind<F, Either<C, A>> =
    this@retryOrElseEither.map { it.right() }
      .handleErrorWith { e ->
        schedule.update(e, state)
          .flatMap { dec ->
            if (dec.cont) T.sleep(dec.delay).followedBy(loop(dec.state))
            else orElse(e, dec.finish.value()).map(::Left)
          }
      }

  schedule.initialState.flatMap(::loop)
}<|MERGE_RESOLUTION|>--- conflicted
+++ resolved
@@ -508,25 +508,15 @@
       ScheduleImpl<F, Either<State, Any?>, A, Either<Output, B>>(M, M.run { initialState.map(::Left) }) { i, s ->
         (other as ScheduleImpl<F, Any?, A, B>)
         M.run {
-<<<<<<< HEAD
           s.fold(
             { s ->
               this@ScheduleImpl.update(i, s).flatMap { dec ->
                 if (dec.cont) just(dec.bimap({ it.left() }, { it.left() }))
                 else M.fx.monad {
-                  val newState = other.initialState()
-                  val newDec = other.update(i, newState)()
+                  val newState = other.initialState.bind()
+                  val newDec = other.update(i, newState).bind()
                   newDec.bimap({ it.right() }, { it.right() })
                 }
-=======
-          s.fold({ s ->
-            this@ScheduleImpl.update(i, s).flatMap { dec ->
-              if (dec.cont) just(dec.bimap({ it.left() }, { it.left() }))
-              else M.fx.monad {
-                val newState = other.initialState.bind()
-                val newDec = other.update(i, newState).bind()
-                newDec.bimap({ it.right() }, { it.right() })
->>>>>>> c72945ad
               }
             },
             { s ->
