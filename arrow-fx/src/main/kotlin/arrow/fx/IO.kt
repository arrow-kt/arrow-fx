--- conflicted
+++ resolved
@@ -708,13 +708,8 @@
    * @see [unsafeRunAsync] to run in an unsafe and non-cancellable manner.
    * @see [unsafeRunAsyncCancellable] to run in a non-referential transparent manner.
    */
-<<<<<<< HEAD
   fun runAsyncCancellable(onCancel: OnCancel = Silent, cb: (IOResult<E, A>) -> IOOf<Nothing, Unit>): IO<Nothing, Disposable> =
-    async { ccb ->
-=======
-  fun runAsyncCancellable(onCancel: OnCancel = Silent, cb: (Either<Throwable, A>) -> IOOf<Unit>): IO<Disposable> =
     Async { _, ccb ->
->>>>>>> 210f746c
       val conn = IOConnection()
       val onCancelCb = when (onCancel) {
         ThrowCancellationException -> cb andThen { it.fix().unsafeRunAsync { } }
