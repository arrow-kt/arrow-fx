--- conflicted
+++ resolved
@@ -411,13 +411,8 @@
      * @param cb an asynchronous computation that might fail.
      * @see async for wrapping impure APIs without cancellation
      */
-<<<<<<< HEAD
-    fun <E, A> cancellable(cb: ((IOResult<E, A>) -> Unit) -> IOOf<E, Unit>): IO<E, A> =
-      Async(true) { conn: IOConnection, cbb: (IOResult<E, A>) -> Unit ->
-=======
     fun <A> cancellable(cb: ((Either<Throwable, A>) -> Unit) -> CancelToken<ForIO>): IO<A> =
       Async { conn: IOConnection, cbb: (Either<Throwable, A>) -> Unit ->
->>>>>>> 32e96c62
         onceOnly(conn, cbb).let { cbb2 ->
           val cancellable = ForwardCancellable()
           conn.push(cancellable.cancel())
