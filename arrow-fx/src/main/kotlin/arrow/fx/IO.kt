--- conflicted
+++ resolved
@@ -15,12 +15,9 @@
 import arrow.fx.OnCancel.Companion.CancellationException
 import arrow.fx.OnCancel.Silent
 import arrow.fx.OnCancel.ThrowCancellationException
-<<<<<<< HEAD
 import arrow.fx.extensions.io.concurrent.concurrent
 import arrow.fx.extensions.io.dispatchers.dispatchers
 import arrow.fx.internal.ArrowInternalException
-=======
->>>>>>> 3ac53b1e
 import arrow.fx.internal.ForwardCancellable
 import arrow.fx.internal.IOBracket
 import arrow.fx.internal.IOFiber
@@ -193,15 +190,9 @@
      * }
      * ```
      **/
-<<<<<<< HEAD
     fun sleep(duration: Duration, continueOn: CoroutineContext = IODispatchers.CommonPool): IO<Nothing, Unit> =
       cancellable { cb ->
         val cancelRef = scheduler.schedule(IOTick(continueOn, cb), duration.amount, duration.timeUnit)
-=======
-    fun sleep(duration: Duration, continueOn: CoroutineContext = IODispatchers.CommonPool): IO<Unit> =
-      cancellable { cb ->
-        val cancelRef = scheduler.schedule(ShiftTick(continueOn, cb), duration.amount, duration.timeUnit)
->>>>>>> 3ac53b1e
         later { cancelRef.cancel(false); Unit }
       }
 
@@ -351,11 +342,7 @@
           }
 
           IORunLoop.startCancellable(fa, conn2) { result ->
-<<<<<<< HEAD
             result.fold({ e -> callback(IOResult.Exception(e)) }, { e -> callback(IOResult.Error(e)) }, mapUnit)
-=======
-            result.fold({ e -> callback(Left(e)) }, mapUnit)
->>>>>>> 3ac53b1e
           }
         }
       }
@@ -388,11 +375,7 @@
      *
      * fun main(args: Array<String>) {
      *   //sampleStart
-<<<<<<< HEAD
      *   fun getUsernames(): IO<Nothing, List<String>> =
-=======
-     *   fun getUsernames(): IO<List<String>> =
->>>>>>> 3ac53b1e
      *     IO.cancellable { cb: (Either<Throwable, List<String>>) -> Unit ->
      *       val id = GithubService.getUsernames { names, throwable ->
      *         when {
@@ -414,13 +397,8 @@
      * @param cb an asynchronous computation that might fail.
      * @see async for wrapping impure APIs without cancellation
      */
-<<<<<<< HEAD
     fun <E, A> cancellable(cb: ((IOResult<E, A>) -> Unit) -> IOOf<E, Unit>): IO<E, A> =
       Async { conn: IOConnection, cbb: (IOResult<E, A>) -> Unit ->
-=======
-    fun <A> cancellable(cb: ((Either<Throwable, A>) -> Unit) -> CancelToken<ForIO>): IO<A> =
-      Async { conn: IOConnection, cbb: (Either<Throwable, A>) -> Unit ->
->>>>>>> 3ac53b1e
         onceOnly(conn, cbb).let { cbb2 ->
           val cancellable = ForwardCancellable()
           conn.push(cancellable.cancel())
@@ -436,7 +414,7 @@
       }
 
     @Deprecated("Renaming this api for consistency", ReplaceWith("cancellable(cb)"))
-    fun <A> cancelable(cb: ((Either<Throwable, A>) -> Unit) -> CancelToken<ForIO>): IO<A> =
+    fun <E, A> cancelable(cb: ((IOResult<E, A>) -> Unit) -> IOOf<E, Unit>): IO<E, A> =
       cancellable(cb)
 
     /**
@@ -467,11 +445,7 @@
      *
      * fun main(args: Array<String>) {
      *   //sampleStart
-<<<<<<< HEAD
      *   fun getUsernames(): IO<Nothing, List<String>> =
-=======
-     *   fun getUsernames(): IO<List<String>> =
->>>>>>> 3ac53b1e
      *     IO.cancellableF { cb: (Either<Throwable, List<String>>) -> Unit ->
      *       IO {
      *         val id = GithubService.getUsernames { names, throwable ->
@@ -495,13 +469,8 @@
      * @param cb a deferred asynchronous computation that might fail.
      * @see asyncF for wrapping impure APIs without cancellation
      */
-<<<<<<< HEAD
     fun <E, A> cancellableF(cb: ((IOResult<E, A>) -> Unit) -> IOOf<E, IOOf<E, Unit>>): IO<E, A> =
       Async { conn: IOConnection, cbb: (IOResult<E, A>) -> Unit ->
-=======
-    fun <A> cancellableF(cb: ((Either<Throwable, A>) -> Unit) -> IOOf<CancelToken<ForIO>>): IO<A> =
-      Async { conn: IOConnection, cbb: (Either<Throwable, A>) -> Unit ->
->>>>>>> 3ac53b1e
         val cancellable = ForwardCancellable()
         val conn2 = IOConnection()
         conn.push(cancellable.cancel())
@@ -517,17 +486,13 @@
 
           IORunLoop.startCancellable(fa, conn2) { result ->
             conn.pop()
-<<<<<<< HEAD
             result.fold({}, {}, { cancellable.complete(it) })
-=======
-            result.fold({ }, cancellable::complete)
->>>>>>> 3ac53b1e
           }
         }
       }
 
     @Deprecated("Renaming this api for consistency", ReplaceWith("cancellableF(cb)"))
-    fun <A> cancelableF(cb: ((Either<Throwable, A>) -> Unit) -> IOOf<CancelToken<ForIO>>): IO<A> =
+    fun <E, A> cancelableF(cb: ((IOResult<E, A>) -> Unit) -> IOOf<E, IOOf<E, Unit>>): IO<E, A> =
       cancellableF(cb)
 
     /**
@@ -647,19 +612,11 @@
    * //sampleEnd
    * ```
    */
-<<<<<<< HEAD
   suspend fun suspended(): Either<E, A> = suspendCoroutine { cont ->
     val connection = cont.context[IOContext]?.connection ?: IOConnection.uncancellable
 
     IORunLoop.startCancellable(this, connection) {
       it.fold(cont::resumeWithException, { e -> cont.resume(Left(e)) }, { a -> cont.resume(Right(a)) })
-=======
-  suspend fun suspended(): A = suspendCoroutine { cont ->
-    val connection = cont.context[IOContext]?.connection ?: IOConnection.uncancellable
-
-    IORunLoop.startCancellable(this, connection) {
-      it.fold(cont::resumeWithException, cont::resume)
->>>>>>> 3ac53b1e
     }
   }
 
@@ -708,81 +665,6 @@
     ContinueOn(this, ctx)
 
   /**
-<<<<<<< HEAD
-=======
-   * Given both the value and the function are within [IO], **ap**ply the function to the value.
-   *
-   * ```kotlin:ank:playground
-   * import arrow.fx.IO
-   *
-   * fun main() {
-   *   //sampleStart
-   *   val someF: IO<(Int) -> Long> = IO.just { i: Int -> i.toLong() + 1 }
-   *   val a = IO.just(3).ap(someF)
-   *   val b = IO.raiseError<Int>(RuntimeException("Boom")).ap(someF)
-   *   val c = IO.just(3).ap(IO.raiseError<(Int) -> Long>(RuntimeException("Boom")))
-   *   //sampleEnd
-   *   println("a: $a, b: $b, c: $c")
-   * }
-   * ```
-   */
-  fun <B> ap(ff: IOOf<(A) -> B>): IO<B> =
-    flatMap { a -> ff.fix().map { it(a) } }
-
-  /**
-   * Create a new [IO] that upon execution starts the receiver [IO] within a [Fiber] on [ctx].
-   *
-   * ```kotlin:ank:playground
-   * import arrow.fx.*
-   * import arrow.fx.extensions.fx
-   * import kotlinx.coroutines.Dispatchers
-   *
-   * fun main(args: Array<String>) {
-   *   //sampleStart
-   *   val result = IO.fx {
-   *     val (join, cancel) = !IO.effect {
-   *       println("Hello from a fiber on ${Thread.currentThread().name}")
-   *     }.fork(Dispatchers.Default)
-   *   }
-   *
-   *   //sampleEnd
-   *   result.unsafeRunSync()
-   * }
-   * ```
-   *
-   * @receiver [IO] to execute on [ctx] within a new suspended [IO].
-   * @param ctx [CoroutineContext] to execute the source [IO] on.
-   * @return [IO] with suspended execution of source [IO] on context [ctx].
-   */
-  fun fork(ctx: CoroutineContext): IO<Fiber<ForIO, A>> = async { cb ->
-    val promise = UnsafePromise<A>()
-    // A new IOConnection, because its cancellation is now decoupled from our current one.
-    val conn = IOConnection()
-    IORunLoop.startCancellable(IOForkedStart(this, ctx), conn, promise::complete)
-    cb(Either.Right(IOFiber(promise, conn)))
-  }
-
-  /**
-   * Compose this [IO] with another [IO] [fb] while ignoring the output.
-   *
-   * ```kotlin:ank:playground
-   * import arrow.fx.IO
-   *
-   * fun main(args: Array<String>) {
-   *   //sampleStart
-   *   val result = IO.effect { println("Hello World!") }
-   *     .followedBy(IO.effect { println("Goodbye World!") })
-   *   //sampleEnd
-   *   println(result.unsafeRunSync())
-   * }
-   * ```
-   *
-   * @see flatMap if you need to act on the output of the original [IO].
-   */
-  fun <B> followedBy(fb: IOOf<B>) = flatMap { fb }
-
-  /**
->>>>>>> 3ac53b1e
    * Safely attempts the [IO] and lift any errors to the value side into [Either].
    *
    * ```kotlin:ank:playground
@@ -842,22 +724,11 @@
   fun runAsyncCancellable(onCancel: OnCancel = Silent, cb: (IOResult<E, A>) -> IOOf<Nothing, Unit>): IO<Nothing, Disposable> =
     Async { _, ccb ->
       val conn = IOConnection()
-<<<<<<< HEAD
       val onCancelCb = when (onCancel) {
         ThrowCancellationException -> cb andThen { it.fix().unsafeRunAsync { } }
         Silent -> { either -> either.fold({ if (!conn.isCancelled() || it != CancellationException) cb(either) }, { cb(either); Unit }, { cb(either); Unit }) }
       }
       ccb(IOResult.Success(conn.toDisposable()))
-=======
-      val onCancelCb =
-        when (onCancel) {
-          ThrowCancellationException ->
-            cb andThen { it.fix().unsafeRunAsync { } }
-          Silent ->
-            { either -> either.fold({ if (!conn.isCancelled() || it != CancellationException) cb(either) }, { cb(either); Unit }) }
-        }
-      ccb(conn.toDisposable().right())
->>>>>>> 3ac53b1e
       IORunLoop.startCancellable(this, conn, onCancelCb)
     }
 
@@ -900,7 +771,6 @@
    *
    * @see unsafeRunSync
    */
-<<<<<<< HEAD
   fun unsafeRunTimed(limit: Duration): Option<Either<E, A>> =
     IORunLoop.step(this).unsafeRunTimedTotal(limit)
 
@@ -909,141 +779,6 @@
   /** Makes the source [IO] uncancellable such that a [Fiber.cancel] signal has no effect. */
   fun uncancellable(): IO<E, A> =
     ContextSwitch(this, ContextSwitch.makeUncancellable, ContextSwitch.disableUncancellable)
-=======
-  fun unsafeRunTimed(limit: Duration): Option<A> = IORunLoop.step(this).unsafeRunTimedTotal(limit)
-
-  internal abstract fun unsafeRunTimedTotal(limit: Duration): Option<A>
-
-  /** Makes the source [IO] uncancellable such that a [Fiber.cancel] signal has no effect. */
-  fun uncancellable(): IO<A> =
-    ContextSwitch(this, ContextSwitch.makeUncancellable, ContextSwitch.disableUncancellable)
-
-  @Deprecated("Renaming this api for consistency", ReplaceWith("uncancellable()"))
-  fun uncancelable(): IO<A> =
-    uncancellable()
-
-  /**
-   * Meant for specifying tasks with safe resource acquisition and release in the face of errors and interruption.
-   * It would be the the equivalent of `try/catch/finally` statements in mainstream imperative languages for resource
-   * acquisition and release.
-   *
-   * @param release is the action that's supposed to release the allocated resource after `use` is done, irregardless
-   * of its exit condition.
-   *
-   * ```kotlin:ank:playground
-   * import arrow.fx.IO
-   *
-   * class File(url: String) {
-   *   fun open(): File = this
-   *   fun close(): Unit {}
-   *   override fun toString(): String = "This file contains some interesting content!"
-   * }
-   *
-   * fun openFile(uri: String): IO<File> = IO { File(uri).open() }
-   * fun closeFile(file: File): IO<Unit> = IO { file.close() }
-   * fun fileToString(file: File): IO<String> = IO { file.toString() }
-   *
-   * fun main(args: Array<String>) {
-   *   //sampleStart
-   *   val safeComputation = openFile("data.json").bracket({ file: File -> closeFile(file) }, { file -> fileToString(file) })
-   *   //sampleEnd
-   *   println(safeComputation.unsafeRunSync())
-   * }
-   * ```
-   */
-  fun <B> bracket(release: (A) -> IOOf<Unit>, use: (A) -> IOOf<B>): IO<B> =
-    bracketCase({ a, _ -> release(a) }, use)
-
-  /**
-   * A way to safely acquire a resource and release in the face of errors and cancellation.
-   * It uses [ExitCase] to distinguish between different exit cases when releasing the acquired resource.
-   *
-   * [Bracket] exists out of a three stages:
-   *   1. acquisition
-   *   2. consumption
-   *   3. releasing
-   *
-   * 1. Resource acquisition is **NON CANCELLABLE**.
-   *   If resource acquisition fails, meaning no resource was actually successfully acquired then we short-circuit the effect.
-   *   Reason being, we cannot [release] what we did not `acquire` first. Same reason we cannot call [use].
-   *   If it is successful we pass the result to stage 2 [use].
-   *
-   * 2. Resource consumption is like any other [IO] effect. The key difference here is that it's wired in such a way that
-   *   [release] **will always** be called either on [ExitCase.Cancelled], [ExitCase.Error] or [ExitCase.Completed].
-   *   If it failed than the resulting [IO] from [bracketCase] will be `IO.raiseError(e)`, otherwise the result of [use].
-   *
-   * 3. Resource releasing is **NON CANCELLABLE**, otherwise it could result in leaks.
-   *   In the case it throws the resulting [IO] will be either the error or a composed error if one occurred in the [use] stage.
-   *
-   * @param use is the action to consume the resource and produce an [IO] with the result.
-   * Once the resulting [IO] terminates, either successfully, error or disposed,
-   * the [release] function will run to clean up the resources.
-   *
-   * @param release the allocated resource after the resulting [IO] of [use] is terminates.
-   *
-   * ```kotlin:ank:playground
-   * import arrow.fx.*
-   * import arrow.fx.typeclasses.ExitCase
-   *
-   * class File(url: String) {
-   *   fun open(): File = this
-   *   fun close(): Unit {}
-   *   fun content(): IO<String> =
-   *     IO.just("This file contains some interesting content!")
-   * }
-   *
-   * fun openFile(uri: String): IO<File> = IO { File(uri).open() }
-   * fun closeFile(file: File): IO<Unit> = IO { file.close() }
-   *
-   * fun main(args: Array<String>) {
-   *   //sampleStart
-   *   val safeComputation = openFile("data.json").bracketCase(
-   *     release = { file, exitCase ->
-   *       when (exitCase) {
-   *         is ExitCase.Completed -> { /* do something */ }
-   *         is ExitCase.Cancelled -> { /* do something */ }
-   *         is ExitCase.Error -> { /* do something */ }
-   *       }
-   *       closeFile(file)
-   *     },
-   *     use = { file -> file.content() }
-   *   )
-   *   //sampleEnd
-   *   println(safeComputation.unsafeRunSync())
-   * }
-   *  ```
-   */
-  fun <B> bracketCase(release: (A, ExitCase<Throwable>) -> IOOf<Unit>, use: (A) -> IOOf<B>): IO<B> =
-    IOBracket(this, release, use)
-
-  /**
-   * Executes the given [finalizer] when the source is finished, either in success or in error, or if cancelled.
-   *
-   * As best practice, prefer [bracket] for the acquisition and release of resources.
-   *
-   * @see [guaranteeCase] for the version that can discriminate between termination conditions
-   * @see [bracket] for the more general operation
-   */
-  fun guarantee(finalizer: IOOf<Unit>): IO<A> = guaranteeCase { finalizer }
-
-  /**
-   * Executes the given `finalizer` when the source is finished, either in success or in error, or if cancelled, allowing
-   * for differentiating between exit conditions. That's thanks to the [ExitCase] argument of the finalizer.
-   *
-   * As best practice, it's not a good idea to release resources via `guaranteeCase` in polymorphic code.
-   * Prefer [bracketCase] for the acquisition and release of resources.
-   *
-   * @see [guarantee] for the simpler version
-   * @see [bracketCase] for the more general operation
-   *
-   */
-  fun guaranteeCase(finalizer: (ExitCase<Throwable>) -> IOOf<Unit>): IO<A> =
-    IOBracket.guaranteeCase(this, finalizer)
-
-  internal class Pure<out A>(val a: A) : IO<A>() {
-    // Pure can be replaced by its value
-    override fun <B> map(f: (A) -> B): IO<B> = Suspend { Pure(f(a)) }
->>>>>>> 3ac53b1e
 
   internal data class Pure<out A>(val a: A) : IO<Nothing, A>() {
     // Pure can be replaced by its value
@@ -1052,11 +787,7 @@
     override fun unsafeRunTimedTotal(limit: Duration): Option<Either<Nothing, A>> = Some(Right(a))
   }
 
-<<<<<<< HEAD
   internal data class RaiseException(val exception: Throwable) : IO<Nothing, Nothing>() {
-=======
-  internal class RaiseError(val exception: Throwable) : IO<Nothing>() {
->>>>>>> 3ac53b1e
     // Errors short-circuit
     override fun <B> map(f: (Nothing) -> B): IO<Nothing, B> = this
 
@@ -1070,7 +801,6 @@
     override fun unsafeRunTimedTotal(limit: Duration): Option<Either<E, Nothing>> = Some(Left(error))
   }
 
-<<<<<<< HEAD
   internal data class Delay<out A>(val thunk: () -> A) : IO<Nothing, A>() {
     override fun unsafeRunTimedTotal(limit: Duration): Option<Nothing> = throw AssertionError("Unreachable")
   }
@@ -1092,42 +822,14 @@
   }
 
   internal data class ContinueOn<E, A>(val cont: IO<E, A>, val cc: CoroutineContext) : IO<E, A>() {
-=======
-  internal class Delay<out A>(val thunk: () -> A) : IO<A>() {
-    override fun unsafeRunTimedTotal(limit: Duration): Option<A> = throw AssertionError("Unreachable")
-  }
-
-  internal class Suspend<out A>(val thunk: () -> IOOf<A>) : IO<A>() {
-    override fun unsafeRunTimedTotal(limit: Duration): Option<A> = throw AssertionError("Unreachable")
-  }
-
-  internal class Async<out A>(val shouldTrampoline: Boolean = false, val k: (IOConnection, (Either<Throwable, A>) -> Unit) -> Unit) : IO<A>() {
-    override fun unsafeRunTimedTotal(limit: Duration): Option<A> = unsafeResync(this, limit)
-  }
-
-  internal class Effect<out A>(val ctx: CoroutineContext? = null, val effect: suspend () -> A) : IO<A>() {
-    override fun unsafeRunTimedTotal(limit: Duration): Option<A> = unsafeResync(this, limit)
-  }
-
-  internal class Bind<E, out A>(val cont: IO<E>, val g: (E) -> IO<A>) : IO<A>() {
-    override fun unsafeRunTimedTotal(limit: Duration): Option<A> = throw AssertionError("Unreachable")
-  }
-
-  internal class ContinueOn<A>(val cont: IO<A>, val cc: CoroutineContext) : IO<A>() {
->>>>>>> 3ac53b1e
     // If a ContinueOn follows another ContinueOn, execute only the latest
     override fun continueOn(ctx: CoroutineContext): IO<E, A> = ContinueOn(cont, ctx)
 
     override fun unsafeRunTimedTotal(limit: Duration): Option<Nothing> = throw AssertionError("Unreachable")
   }
 
-<<<<<<< HEAD
   internal data class ContextSwitch<E, A>(
     val source: IO<E, A>,
-=======
-  internal class ContextSwitch<A>(
-    val source: IO<A>,
->>>>>>> 3ac53b1e
     val modify: (IOConnection) -> IOConnection,
     val restore: ((a: Any?, e: Any?, t: Throwable?, old: IOConnection, new: IOConnection) -> IOConnection)?
   ) : IO<E, A>() {
@@ -1135,7 +837,6 @@
 
     companion object {
       // Internal reusable reference.
-<<<<<<< HEAD
       internal val makeUncancellable: (IOConnection) -> IOConnection = { IOConnection.uncancellable }
 
       internal val disableUncancellable: (Any?, Any?, Throwable?, IOConnection, IOConnection) -> IOConnection =
@@ -1145,17 +846,6 @@
 
   internal data class Map<A, out E, out B>(val source: IOOf<E, A>, val g: (A) -> B, val index: Int) : IO<E, B>(), (A) -> IO<E, B> {
     override fun invoke(value: A): IO<E, B> = just(g(value))
-=======
-      internal val makeUncancellable: (IOConnection) -> IOConnection = { KindConnection.uncancellable }
-
-      internal val disableUncancellable: (Any?, Throwable?, IOConnection, IOConnection) -> IOConnection =
-        { _, _, old, _ -> old }
-    }
-  }
-
-  internal class Map<E, out A>(val source: IOOf<E>, val g: (E) -> A, val index: Int) : IO<A>(), (E) -> IO<A> {
-    override fun invoke(value: E): IO<A> = just(g(value))
->>>>>>> 3ac53b1e
 
     override fun <C> map(f: (B) -> C): IO<E, C> =
     // Allowed to do maxStackDepthSize map operations in sequence before
