--- conflicted
+++ resolved
@@ -767,153 +767,7 @@
   fun uncancelable(): IO<E, A> =
     ContextSwitch(this, ContextSwitch.makeUncancelable, ContextSwitch.disableUncancelable)
 
-<<<<<<< HEAD
   internal data class Pure<out A>(val a: A) : IO<Nothing, A>() {
-=======
-  /**
-   * Meant for specifying tasks with safe resource acquisition and release in the face of errors and interruption.
-   * It would be the the equivalent of `try/catch/finally` statements in mainstream imperative languages for resource
-   * acquisition and release.
-   *
-   * @param release is the action that's supposed to release the allocated resource after `use` is done, irregardless
-   * of its exit condition.
-   *
-   * ```kotlin:ank:playground
-   * import arrow.fx.IO
-   *
-   * class File(url: String) {
-   *   fun open(): File = this
-   *   fun close(): Unit {}
-   *   override fun toString(): String = "This file contains some interesting content!"
-   * }
-   *
-   * fun openFile(uri: String): IO<File> = IO { File(uri).open() }
-   * fun closeFile(file: File): IO<Unit> = IO { file.close() }
-   * fun fileToString(file: File): IO<String> = IO { file.toString() }
-   *
-   * fun main(args: Array<String>) {
-   *   //sampleStart
-   *   val safeComputation = openFile("data.json").bracket({ file: File -> closeFile(file) }, { file -> fileToString(file) })
-   *   //sampleEnd
-   *   println(safeComputation.unsafeRunSync())
-   * }
-   * ```
-   */
-  fun <B> bracket(release: (A) -> IOOf<Unit>, use: (A) -> IOOf<B>): IO<B> =
-    bracketCase({ a, _ -> release(a) }, use)
-
-  /**
-   * A way to safely acquire a resource and release in the face of errors and cancellation.
-   * It uses [ExitCase] to distinguish between different exit cases when releasing the acquired resource.
-   *
-   * [Bracket] exists out of a three stages:
-   *   1. acquisition
-   *   2. consumption
-   *   3. releasing
-   *
-   * 1. Resource acquisition is **NON CANCELABLE**.
-   *   If resource acquisition fails, meaning no resource was actually successfully acquired then we short-circuit the effect.
-   *   Reason being, we cannot [release] what we did not `acquire` first. Same reason we cannot call [use].
-   *   If it is successful we pass the result to stage 2 [use].
-   *
-   * 2. Resource consumption is like any other [IO] effect. The key difference here is that it's wired in such a way that
-   *   [release] **will always** be called either on [ExitCase.Canceled], [ExitCase.Error] or [ExitCase.Completed].
-   *   If it failed than the resulting [IO] from [bracketCase] will be `IO.raiseError(e)`, otherwise the result of [use].
-   *
-   * 3. Resource releasing is **NON CANCELABLE**, otherwise it could result in leaks.
-   *   In the case it throws the resulting [IO] will be either the error or a composed error if one occurred in the [use] stage.
-   *
-   * @param use is the action to consume the resource and produce an [IO] with the result.
-   * Once the resulting [IO] terminates, either successfully, error or disposed,
-   * the [release] function will run to clean up the resources.
-   *
-   * @param release the allocated resource after the resulting [IO] of [use] is terminates.
-   *
-   * ```kotlin:ank:playground
-   * import arrow.fx.*
-   * import arrow.fx.typeclasses.ExitCase
-   *
-   * class File(url: String) {
-   *   fun open(): File = this
-   *   fun close(): Unit {}
-   *   fun content(): IO<String> =
-   *     IO.just("This file contains some interesting content!")
-   * }
-   *
-   * fun openFile(uri: String): IO<File> = IO { File(uri).open() }
-   * fun closeFile(file: File): IO<Unit> = IO { file.close() }
-   *
-   * fun main(args: Array<String>) {
-   *   //sampleStart
-   *   val safeComputation = openFile("data.json").bracketCase(
-   *     release = { file, exitCase ->
-   *       when (exitCase) {
-   *         is ExitCase.Completed -> { /* do something */ }
-   *         is ExitCase.Canceled -> { /* do something */ }
-   *         is ExitCase.Error -> { /* do something */ }
-   *       }
-   *       closeFile(file)
-   *     },
-   *     use = { file -> file.content() }
-   *   )
-   *   //sampleEnd
-   *   println(safeComputation.unsafeRunSync())
-   * }
-   *  ```
-   */
-  fun <B> bracketCase(release: (A, ExitCase<Throwable>) -> IOOf<Unit>, use: (A) -> IOOf<B>): IO<B> =
-    IOBracket(this, release, use)
-
-  /**
-   * Executes the given [finalizer] when the source is finished, either in success or in error, or if canceled.
-   *
-   * As best practice, prefer [bracket] for the acquisition and release of resources.
-   *
-   * @see [guaranteeCase] for the version that can discriminate between termination conditions
-   * @see [bracket] for the more general operation
-   */
-  fun guarantee(finalizer: IOOf<Unit>): IO<A> = guaranteeCase { finalizer }
-
-  /**
-   * Executes the given `finalizer` when the source is finished, either in success or in error, or if canceled, allowing
-   * for differentiating between exit conditions. That's thanks to the [ExitCase] argument of the finalizer.
-   *
-   * As best practice, it's not a good idea to release resources via `guaranteeCase` in polymorphic code.
-   * Prefer [bracketCase] for the acquisition and release of resources.
-   *
-   * @see [guarantee] for the simpler version
-   * @see [bracketCase] for the more general operation
-   *
-   */
-  fun guaranteeCase(finalizer: (ExitCase<Throwable>) -> IOOf<Unit>): IO<A> =
-    IOBracket.guaranteeCase(this, finalizer)
-
-  /**
-   * Executes the given [finalizer] when the source is canceled, allowing registering a cancellation token.
-   *
-   * Useful for wiring cancellation tokens between fibers, building inter-op with other effect systems or testing.
-   */
-  fun onCancel(finalizer: IOOf<Unit>): IO<A> =
-    guaranteeCase { case ->
-      when (case) {
-        ExitCase.Canceled -> finalizer
-        else -> unit
-      }
-    }
-
-  /**
-   * Executes the given [finalizer] when the source is finishes with an error.
-   */
-  fun onError(finalizer: IOOf<Unit>): IO<A> =
-    guaranteeCase { case ->
-      when (case) {
-        is ExitCase.Error -> finalizer
-        else -> unit
-      }
-    }
-
-  internal data class Pure<out A>(val a: A) : IO<A>() {
->>>>>>> e13a1699
     // Pure can be replaced by its value
     override fun <B> map(f: (A) -> B): IO<Nothing, B> = Suspend { Pure(f(a)) }
 
@@ -1301,6 +1155,17 @@
   }
 
 /**
+ * Executes the given [finalizer] when the source is finishes with an error.
+ */
+fun <E, A> IOOf<E, A>.onException(finalizer: IOOf<E, Unit>): IO<E, A> =
+  guaranteeCase { case ->
+    when (case) {
+      is ExitCase2.Exception -> finalizer
+      else -> IO.unit
+    }
+  }
+
+/**
  * Create a new [IO] that upon execution starts the receiver [IO] within a [Fiber] on [ctx].
  *
  * ```kotlin:ank:playground
