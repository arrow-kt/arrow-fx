package arrow.fx.internal

import arrow.fx.IOResult
import kotlinx.atomicfu.AtomicRef
import kotlinx.atomicfu.atomic

<<<<<<< HEAD
internal class UnsafePromise<E, A> {
=======
class UnsafePromise<A> {
>>>>>>> e10551b5

  private sealed class State<out E, out A> {
    object Empty : State<Nothing, Nothing>()
    data class Waiting<E, A>(val joiners: List<(IOResult<E, A>) -> Unit>) : State<E, A>()
    data class Full<E, A>(val a: IOResult<E, A>) : State<E, A>()
  }

  private val state: AtomicRef<State<E, A>> = atomic(State.Empty)

  fun get(cb: (IOResult<E, A>) -> Unit) {
    tailrec fun go(): Unit = when (val oldState = state.value) {
      State.Empty -> if (state.compareAndSet(oldState, State.Waiting(listOf(cb)))) Unit else go()
      is State.Waiting -> if (state.compareAndSet(oldState, State.Waiting(oldState.joiners + cb))) Unit else go()
      is State.Full -> cb(oldState.a)
    }

    go()
  }

  fun complete(value: IOResult<E, A>) {
    tailrec fun go(): Unit = when (val oldState = state.value) {
      State.Empty -> if (state.compareAndSet(oldState, State.Full(value))) Unit else go()
      is State.Waiting -> {
        if (state.compareAndSet(oldState, State.Full(value))) oldState.joiners.forEach { it(value) }
        else go()
      }
      is State.Full -> throw ArrowInternalException()
    }

    go()
  }

  fun remove(cb: (IOResult<E, A>) -> Unit) = when (val oldState = state.value) {
    State.Empty -> Unit
    is State.Waiting -> state.value = State.Waiting(oldState.joiners - cb)
    is State.Full -> Unit
  }
}<|MERGE_RESOLUTION|>--- conflicted
+++ resolved
@@ -4,11 +4,7 @@
 import kotlinx.atomicfu.AtomicRef
 import kotlinx.atomicfu.atomic
 
-<<<<<<< HEAD
-internal class UnsafePromise<E, A> {
-=======
-class UnsafePromise<A> {
->>>>>>> e10551b5
+class UnsafePromise<E, A> {
 
   private sealed class State<out E, out A> {
     object Empty : State<Nothing, Nothing>()
