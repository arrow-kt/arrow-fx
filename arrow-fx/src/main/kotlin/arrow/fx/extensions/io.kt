--- conflicted
+++ resolved
@@ -3,14 +3,11 @@
 import arrow.Kind
 import arrow.core.Either
 import arrow.core.Eval
-<<<<<<< HEAD
-import arrow.core.Left
-import arrow.core.Right
-=======
 import arrow.core.Tuple2
 import arrow.core.Tuple3
 import arrow.core.identity
->>>>>>> 3ac53b1e
+import arrow.core.Left
+import arrow.core.Right
 import arrow.extension
 import arrow.fx.IO
 import arrow.fx.IOPartialOf
@@ -280,7 +277,6 @@
     IO.effect(f)
 }
 
-<<<<<<< HEAD
 interface IOConcurrent<EE> : Concurrent<IOPartialOf<EE>>, IOAsync<EE> {
   override fun <A> Kind<IOPartialOf<EE>, A>.fork(ctx: CoroutineContext): IO<EE, Fiber<IOPartialOf<EE>, A>> =
     Fork(ctx)
@@ -306,38 +302,16 @@
     }
 
   override fun <A, B> CoroutineContext.racePair(fa: Kind<IOPartialOf<EE>, A>, fb: Kind<IOPartialOf<EE>, B>): IO<EE, RacePair<IOPartialOf<EE>, A, B>> =
-=======
-// FIXME default @extension are temporarily declared in arrow-effects-io-extensions due to multiplatform needs
-interface IOConcurrent : Concurrent<ForIO>, IOAsync {
-  override fun <A> Kind<ForIO, A>.fork(coroutineContext: CoroutineContext): IO<Fiber<ForIO, A>> =
-    fix().fork(coroutineContext)
-
-  override fun <A> cancellable(k: ((Either<Throwable, A>) -> Unit) -> CancelToken<ForIO>): Kind<ForIO, A> =
-    IO.cancellable(k)
-
-  override fun <A> cancellableF(k: ((Either<Throwable, A>) -> Unit) -> IOOf<CancelToken<ForIO>>): IO<A> =
-    IO.cancellableF(k)
-
-  override fun <A, B> CoroutineContext.racePair(fa: Kind<ForIO, A>, fb: Kind<ForIO, B>): IO<RacePair<ForIO, A, B>> =
->>>>>>> 3ac53b1e
     IO.racePair(this, fa, fb)
 
   override fun <A, B, C> CoroutineContext.raceTriple(fa: Kind<IOPartialOf<EE>, A>, fb: Kind<IOPartialOf<EE>, B>, fc: Kind<IOPartialOf<EE>, C>): IO<EE, RaceTriple<IOPartialOf<EE>, A, B, C>> =
     IO.raceTriple(this, fa, fb, fc)
 
-<<<<<<< HEAD
-  override fun <A, B, C> CoroutineContext.parMapN(fa: Kind<IOPartialOf<EE>, A>, fb: Kind<IOPartialOf<EE>, B>, f: (A, B) -> C): IO<EE, C> =
-    IO.parMapN(this@parMapN, fa, fb, f)
-
-  override fun <A, B, C, D> CoroutineContext.parMapN(fa: Kind<IOPartialOf<EE>, A>, fb: Kind<IOPartialOf<EE>, B>, fc: Kind<IOPartialOf<EE>, C>, f: (A, B, C) -> D): IO<EE, D> =
-    IO.parMapN(this@parMapN, fa, fb, fc, f)
-=======
-  override fun <A, B> parTupledN(ctx: CoroutineContext, fa: Kind<ForIO, A>, fb: Kind<ForIO, B>): IO<Tuple2<A, B>> =
+  override fun <A, B> parTupledN(ctx: CoroutineContext, fa: Kind<IOPartialOf<EE>, A>, fb: Kind<IOPartialOf<EE>, B>): IO<EE, Tuple2<A, B>> =
     IO.parTupledN(ctx, fa, fb)
 
-  override fun <A, B, C> parTupledN(ctx: CoroutineContext, fa: Kind<ForIO, A>, fb: Kind<ForIO, B>, fc: Kind<ForIO, C>): IO<Tuple3<A, B, C>> =
+  override fun <A, B, C> parTupledN(ctx: CoroutineContext, fa: Kind<IOPartialOf<EE>, A>, fb: Kind<IOPartialOf<EE>, B>, fc: Kind<IOPartialOf<EE>, C>): IO<EE, Tuple3<A, B, C>> =
     IO.parTupledN(ctx, fa, fb, fc)
->>>>>>> 3ac53b1e
 
   override fun <A, B> CoroutineContext.raceN(fa: Kind<IOPartialOf<EE>, A>, fb: Kind<IOPartialOf<EE>, B>): IO<EE, Race2<A, B>> =
     IO.raceN(this@raceN, fa, fb)
