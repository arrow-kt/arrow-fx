package arrow.fx.extensions

import arrow.Kind
import arrow.core.Either
<<<<<<< HEAD
import arrow.core.Left
import arrow.core.Right
=======
import arrow.core.Eval
import arrow.core.identity
>>>>>>> f64314c8
import arrow.extension
import arrow.fx.IO
import arrow.fx.IOPartialOf
import arrow.fx.IOResult
import arrow.fx.typeclasses.ExitCase2
import arrow.fx.IODispatchers
import arrow.fx.IOOf
import arrow.fx.MVar
import arrow.fx.OnCancel
import arrow.fx.Promise
import arrow.fx.Race2
import arrow.fx.Race3
import arrow.fx.RacePair
import arrow.fx.RaceTriple
import arrow.fx.Ref
import arrow.fx.Semaphore
import arrow.fx.Timer
import arrow.fx.extensions.io.dispatchers.dispatchers
import arrow.fx.extensions.io.concurrent.concurrent
import arrow.fx.fix
import arrow.fx.typeclasses.Async
import arrow.fx.typeclasses.Bracket
import arrow.fx.typeclasses.CancelToken
import arrow.fx.typeclasses.Concurrent
import arrow.fx.typeclasses.ConcurrentSyntax
import arrow.fx.typeclasses.Dispatchers
import arrow.fx.typeclasses.Disposable
import arrow.fx.typeclasses.Duration
import arrow.fx.typeclasses.Environment
import arrow.fx.typeclasses.ExitCase
import arrow.fx.typeclasses.Fiber
import arrow.fx.typeclasses.MonadDefer
import arrow.fx.typeclasses.MonadIO
import arrow.fx.typeclasses.Proc
import arrow.fx.typeclasses.ProcF
import arrow.fx.typeclasses.UnsafeCancellableRun
import arrow.fx.typeclasses.UnsafeRun
import arrow.fx.unsafeRunAsync
import arrow.fx.unsafeRunAsyncCancellable
import arrow.fx.unsafeRunSync
import arrow.typeclasses.Applicative
import arrow.typeclasses.ApplicativeError
import arrow.typeclasses.Apply
import arrow.typeclasses.Continuation
import arrow.typeclasses.Functor
import arrow.typeclasses.Monad
import arrow.typeclasses.MonadError
import arrow.typeclasses.MonadThrow
import arrow.typeclasses.Monoid
import arrow.typeclasses.Semigroup
import arrow.typeclasses.stateStack
import arrow.typeclasses.suspended.BindSyntax
import arrow.unsafe
import java.lang.AssertionError
import kotlin.coroutines.CoroutineContext
import kotlin.coroutines.EmptyCoroutineContext
import kotlin.coroutines.intrinsics.COROUTINE_SUSPENDED
import kotlin.coroutines.intrinsics.suspendCoroutineUninterceptedOrReturn
import kotlin.coroutines.resume
import kotlin.coroutines.startCoroutine
import arrow.fx.ap as Ap
import arrow.fx.flatMap as FlatMap
import arrow.fx.handleErrorWith as HandleErrorWith
import arrow.fx.redeemWith as RedeemWith
import arrow.fx.bracketCase as BracketCase
import arrow.fx.bracket as Bracket
import arrow.fx.fork as Fork
import arrow.fx.guarantee as Guarantee
import arrow.fx.guaranteeCase as GuaranteeCase
import arrow.fx.onCancel as OnCancel

@extension
interface IOFunctor<E> : Functor<IOPartialOf<E>> {
  override fun <A, B> IOOf<E, A>.map(f: (A) -> B): IO<E, B> =
    fix().map(f)
}

@extension
interface IOApply<E> : Apply<IOPartialOf<E>> {
  override fun <A, B> IOOf<E, A>.ap(ff: IOOf<E, (A) -> B>): IO<E, B> =
    Ap(ff)

  override fun <A, B> IOOf<E, A>.lazyAp(ff: () -> IOOf<E, (A) -> B>): IO<E, B> =
    FlatMap { a -> ff().map { f -> f(a) } }

<<<<<<< HEAD
  override fun <A, B> IOOf<E, A>.map(f: (A) -> B): IO<E, B> =
    fix().map(f)
=======
  override fun <A, B> Kind<ForIO, A>.apEval(ff: Eval<Kind<ForIO, (A) -> B>>): Eval<Kind<ForIO, B>> =
    Eval.now(fix().ap(IO.defer { ff.value() }))
>>>>>>> f64314c8
}

@extension
interface IOApplicative<E> : Applicative<IOPartialOf<E>> {
  override fun <A> just(a: A): IO<E, A> =
    IO.just(a)

  override fun <A, B> IOOf<E, A>.ap(ff: IOOf<E, (A) -> B>): IO<E, B> =
    Ap(ff)

<<<<<<< HEAD
  override fun <A, B> IOOf<E, A>.lazyAp(ff: () -> IOOf<E, (A) -> B>): IO<E, B> =
    FlatMap { a -> ff().map { f -> f(a) } }

  override fun <A, B> IOOf<E, A>.map(f: (A) -> B): IO<E, B> =
    fix().map(f)
=======
  override fun <A, B> Kind<ForIO, A>.apEval(ff: Eval<Kind<ForIO, (A) -> B>>): Eval<Kind<ForIO, B>> =
    Eval.now(fix().ap(IO.defer { ff.value() }))
>>>>>>> f64314c8
}

@extension
interface IOMonad<E> : Monad<IOPartialOf<E>>, IOApplicative<E> {
  override fun <A, B> IOOf<E, A>.flatMap(f: (A) -> IOOf<E, B>): IO<E, B> =
    FlatMap(f)

  override fun <A, B> tailRecM(a: A, f: (A) -> IOOf<E, Either<A, B>>): IO<E, B> =
    IO.tailRecM(a, f)

  override fun <A, B> IOOf<E, A>.map(f: (A) -> B): IO<E, B> =
    fix().map(f)

<<<<<<< HEAD
  override fun <A, B> IOOf<E, A>.ap(ff: IOOf<E, (A) -> B>): IO<E, B> =
    Ap(ff)

  override fun <A, B> IOOf<E, A>.lazyAp(ff: () -> IOOf<E, (A) -> B>): IO<E, B> =
    fix().flatMap { a -> ff().map { f -> f(a) } }
=======
  override fun <A, B> Kind<ForIO, A>.apEval(ff: Eval<Kind<ForIO, (A) -> B>>): Eval<Kind<ForIO, B>> =
    Eval.now(fix().ap(IO.defer { ff.value() }))
>>>>>>> f64314c8
}

@extension
interface IOApplicativeError<E> : ApplicativeError<IOPartialOf<E>, Throwable>, IOApplicative<E> {
  override fun <A> IOOf<E, A>.attempt(): IO<E, Either<Throwable, A>> =
    fix().attempt()

  override fun <A> IOOf<E, A>.handleErrorWith(f: (Throwable) -> IOOf<E, A>): IO<E, A> =
    HandleErrorWith(f, { e -> IO.raiseError(e) })

  override fun <A> IOOf<E, A>.handleError(f: (Throwable) -> A): IO<E, A> =
    HandleErrorWith({ t -> IO.just(f(t)) }, { e -> IO.raiseError<E, A>(e) })

  override fun <A, B> IOOf<E, A>.redeem(fe: (Throwable) -> B, fb: (A) -> B): IO<E, B> =
    RedeemWith({ t -> IO.just(fe(t)) }, { e -> IO.raiseError<E, B>(e) }, { a -> IO.just(fb(a)) })

  override fun <A> raiseError(e: Throwable): IO<E, A> =
    IO.raiseException(e)

  override fun <A, B> IOOf<E, A>.lazyAp(ff: () -> IOOf<E, (A) -> B>): IO<E, B> =
    FlatMap { a -> ff().map { f -> f(a) } }
}

@extension
interface IOMonadError<E> : MonadError<IOPartialOf<E>, Throwable>, IOApplicativeError<E>, IOMonad<E> {

  override fun <A> just(a: A): IO<Nothing, A> = IO.just(a)

  override fun <A, B> IOOf<E, A>.ap(ff: IOOf<E, (A) -> B>): IO<E, B> =
    Ap(ff)

  override fun <A, B> IOOf<E, A>.map(f: (A) -> B): IO<E, B> =
    fix().map(f)

  override fun <A> IOOf<E, A>.attempt(): IO<E, Either<Throwable, A>> =
    fix().attempt()

  override fun <A> IOOf<E, A>.handleErrorWith(f: (Throwable) -> IOOf<E, A>): IO<E, A> =
    HandleErrorWith(f, { e -> IO.raiseError(e) })

  override fun <A, B> IOOf<E, A>.redeemWith(fe: (Throwable) -> IOOf<E, B>, fb: (A) -> IOOf<E, B>): IO<E, B> =
    RedeemWith({ t -> fe(t) }, { e -> IO.raiseError(e) }, { a -> fb(a) })

  override fun <A> raiseError(e: Throwable): IO<Nothing, A> =
    IO.raiseException(e)

<<<<<<< HEAD
  override fun <A, B> IOOf<E, A>.lazyAp(ff: () -> IOOf<E, (A) -> B>): IO<E, B> =
    FlatMap { a -> ff().map { f -> f(a) } }
=======
  override fun <A, B> Kind<ForIO, A>.apEval(ff: Eval<Kind<ForIO, (A) -> B>>): Eval<Kind<ForIO, B>> =
    Eval.now(fix().ap(IO.defer { ff.value() }))
>>>>>>> f64314c8
}

@extension
interface IOMonadThrow<E> : MonadThrow<IOPartialOf<E>>, IOMonadError<E>

@extension
interface IOBracket<E> : Bracket<IOPartialOf<E>, Throwable>, IOMonadThrow<E> {
  override fun <A, B> IOOf<E, A>.bracketCase(release: (A, ExitCase<Throwable>) -> IOOf<E, Unit>, use: (A) -> IOOf<E, B>): IO<E, B> =
    // Capture `E` into `Either`
    RedeemWith({ t -> IO.raiseException<Either<E, A>>(t) }, { e -> IO.just(Left(e)) }, { a -> IO.just(Right(a)) })
      .BracketCase<Either<E, A>, E, Either<E, B>>(release = { a, ex ->
        when (a) {
          is Either.Right -> { // Release resource.
            when (ex) {
              ExitCase2.Completed -> release(a.b, ExitCase.Completed).fix()
              ExitCase2.Cancelled -> release(a.b, ExitCase.Cancelled).fix()
              is ExitCase2.Exception -> release(a.b, ExitCase.Error(ex.exception)).fix()
              is ExitCase2.Error -> throw AssertionError("Unreachable") // E is `Nothing`.
            }
          }
          is Either.Left -> IO.just(Unit) // Short-circuit
        }
      }, use = {
        when (it) {
          is Either.Right -> use(it.b).map { b -> Right(b) } // Resource acquired
          is Either.Left -> IO.just(it) // Short-circuit
        }
      }).flatMap { res ->
        when (res) { // Lift Either back into IO
          is Either.Right -> IO.just(res.b)
          is Either.Left -> IO.raiseError<E, B>(res.a)
        }
      }

  override fun <A, B> IOOf<E, A>.bracket(release: (A) -> IOOf<E, Unit>, use: (A) -> IOOf<E, B>): IO<E, B> =
    Bracket<E, A, B>(release, use)

  override fun <A> IOOf<E, A>.guarantee(finalizer: IOOf<E, Unit>): IO<E, A> =
    Guarantee(finalizer)

  override fun <A> IOOf<E, A>.guaranteeCase(finalizer: (ExitCase<Throwable>) -> IOOf<E, Unit>): IO<E, A> {
    val redeemed: IO<E, Either<E, A>> = RedeemWith({ t -> IO.raiseException<Either<E, A>>(t) }, { e -> IO.just(Left(e)) }, { a -> IO.just(Right(a)) }) // Capture `E` into `Either`
    return redeemed.GuaranteeCase { case ->
      when (case) {
        ExitCase2.Completed -> finalizer(ExitCase.Completed)
        ExitCase2.Cancelled -> finalizer(ExitCase.Cancelled)
        is ExitCase2.Exception -> finalizer(ExitCase.Error(case.exception))
        is ExitCase2.Error -> throw AssertionError("Unreachable") // E is `Nothing`.
      }
    }.flatMap { res: Either<E, A> ->
      when (res) { // Lift Either back into IO
        is Either.Right -> IO.just(res.b)
        is Either.Left -> IO.raiseError<E, A>(res.a)
      }
    }
  }

  override fun <A> IOOf<E, A>.onCancel(finalizer: IOOf<E, Unit>): IO<E, A> =
    OnCancel(finalizer)
}

@extension
interface IOMonadDefer<E> : MonadDefer<IOPartialOf<E>>, IOBracket<E> {
  override fun <A> defer(fa: () -> IOOf<E, A>): IO<E, A> =
    IO.defer(fa)

  override fun lazy(): IO<Nothing, Unit> = IO.lazy
}

@extension
interface IOAsync<E> : Async<IOPartialOf<E>>, IOMonadDefer<E> {
  override fun <A> async(fa: Proc<A>): IO<E, A> =
    IO.async { cb ->
      fa { result ->
        when (result) {
          is Either.Left -> cb(IOResult.Exception(result.a))
          is Either.Right -> cb(IOResult.Success(result.b))
        }
      }
    }

  override fun <A> asyncF(k: ProcF<IOPartialOf<E>, A>): IO<E, A> =
    IO.asyncF { cb ->
      k { result ->
        when (result) {
          is Either.Left -> cb(IOResult.Exception(result.a))
          is Either.Right -> cb(IOResult.Success(result.b))
        }
      }
    }

  override fun <A> IOOf<E, A>.continueOn(ctx: CoroutineContext): IO<E, A> =
    fix().continueOn(ctx)

  override fun <A> effect(ctx: CoroutineContext, f: suspend () -> A): IO<Nothing, A> =
    IO.effect(ctx, f)

  override fun <A> effect(f: suspend () -> A): IO<Nothing, A> =
    IO.effect(f)
}

interface IOConcurrent<EE> : Concurrent<IOPartialOf<EE>>, IOAsync<EE> {
  override fun <A> Kind<IOPartialOf<EE>, A>.fork(ctx: CoroutineContext): IO<EE, Fiber<IOPartialOf<EE>, A>> =
    Fork(ctx)

  override fun <A> cancellable(k: ((Either<Throwable, A>) -> Unit) -> CancelToken<IOPartialOf<EE>>): IO<EE, A> =
    IO.cancellable { cb ->
      k { result ->
        when (result) {
          is Either.Left -> cb(IOResult.Exception(result.a))
          is Either.Right -> cb(IOResult.Success(result.b))
        }
      }
    }

  override fun <A> cancellableF(k: ((Either<Throwable, A>) -> Unit) -> IOOf<EE, CancelToken<IOPartialOf<EE>>>): IO<EE, A> =
    IO.cancellableF { cb ->
      k { result ->
        when (result) {
          is Either.Left -> cb(IOResult.Exception(result.a))
          is Either.Right -> cb(IOResult.Success(result.b))
        }
      }
    }

  override fun <A, B> CoroutineContext.racePair(fa: Kind<IOPartialOf<EE>, A>, fb: Kind<IOPartialOf<EE>, B>): IO<EE, RacePair<IOPartialOf<EE>, A, B>> =
    IO.racePair(this, fa, fb)

  override fun <A, B, C> CoroutineContext.raceTriple(fa: Kind<IOPartialOf<EE>, A>, fb: Kind<IOPartialOf<EE>, B>, fc: Kind<IOPartialOf<EE>, C>): IO<EE, RaceTriple<IOPartialOf<EE>, A, B, C>> =
    IO.raceTriple(this, fa, fb, fc)

  override fun <A, B, C> CoroutineContext.parMapN(fa: Kind<IOPartialOf<EE>, A>, fb: Kind<IOPartialOf<EE>, B>, f: (A, B) -> C): IO<EE, C> =
    IO.parMapN(this@parMapN, fa, fb, f)

  override fun <A, B, C, D> CoroutineContext.parMapN(fa: Kind<IOPartialOf<EE>, A>, fb: Kind<IOPartialOf<EE>, B>, fc: Kind<IOPartialOf<EE>, C>, f: (A, B, C) -> D): IO<EE, D> =
    IO.parMapN(this@parMapN, fa, fb, fc, f)

  override fun <A, B> CoroutineContext.raceN(fa: Kind<IOPartialOf<EE>, A>, fb: Kind<IOPartialOf<EE>, B>): IO<EE, Race2<A, B>> =
    IO.raceN(this@raceN, fa, fb)

  override fun <A, B, C> CoroutineContext.raceN(fa: Kind<IOPartialOf<EE>, A>, fb: Kind<IOPartialOf<EE>, B>, fc: Kind<IOPartialOf<EE>, C>): IO<EE, Race3<A, B, C>> =
    IO.raceN(this@raceN, fa, fb, fc)
}

fun <EE> IO.Companion.concurrent(dispatchers: Dispatchers<IOPartialOf<EE>>): Concurrent<IOPartialOf<EE>> = object : IOConcurrent<EE> {
  override fun dispatchers(): Dispatchers<IOPartialOf<EE>> = dispatchers
}

fun <EE> IO.Companion.timer(CF: Concurrent<IOPartialOf<EE>>): Timer<IOPartialOf<EE>> =
  Timer(CF)

@extension
interface IOSemigroup<E, A> : Semigroup<IO<E, A>> {

  fun AI(): Semigroup<A>

  override fun IO<E, A>.combine(b: IO<E, A>): IO<E, A> =
    FlatMap { a1: A -> b.map { a2: A -> AI().run { a1.combine(a2) } } }
}

@extension
interface IOMonoid<E, A> : Monoid<IO<E, A>>, IOSemigroup<E, A> {
  override fun AI(): Monoid<A>

  override fun empty(): IO<E, A> = IO.just(AI().empty())
}

interface IOUnsafeRun : UnsafeRun<IOPartialOf<Nothing>> {

  override suspend fun <A> unsafe.runBlocking(fa: () -> Kind<IOPartialOf<Nothing>, A>): A =
    fa().unsafeRunSync()

  override suspend fun <A> unsafe.runNonBlocking(fa: () -> Kind<IOPartialOf<Nothing>, A>, cb: (Either<Throwable, A>) -> Unit): Unit =
    fa().unsafeRunAsync(cb)
}

interface IOMonadIO : MonadIO<IOPartialOf<Nothing>>, IOMonad<Nothing> {
  override fun <A> IO<Nothing, A>.liftIO(): IO<Nothing, A> = this
}

private val MonadIO: MonadIO<IOPartialOf<Nothing>> =
  object : IOMonadIO {}

fun IO.Companion.monadIO(): MonadIO<IOPartialOf<Nothing>> =
  MonadIO

private val UnsafeRun: IOUnsafeRun =
  object : IOUnsafeRun {}

fun IO.Companion.unsafeRun(): UnsafeRun<IOPartialOf<Nothing>> =
  UnsafeRun

fun <A> unsafe.runBlocking(fa: () -> IOOf<Nothing, A>): A = invoke {
  UnsafeRun.run { runBlocking(fa) }
}

fun <A> unsafe.runNonBlocking(fa: () -> Kind<IOPartialOf<Nothing>, A>, cb: (Either<Throwable, A>) -> Unit): Unit = invoke {
  UnsafeRun.run { runNonBlocking(fa, cb) }
}

interface IOUnsafeCancellableRun : UnsafeCancellableRun<IOPartialOf<Nothing>>, IOUnsafeRun {
  override suspend fun <A> unsafe.runNonBlockingCancellable(onCancel: OnCancel, fa: () -> Kind<IOPartialOf<Nothing>, A>, cb: (Either<Throwable, A>) -> Unit): Disposable =
    fa().unsafeRunAsyncCancellable(onCancel, cb)
}

private val UnsafeCancellableRun: IOUnsafeCancellableRun =
  object : IOUnsafeCancellableRun {}

fun IO.Companion.unsafeCancellableRun(): UnsafeCancellableRun<IOPartialOf<Nothing>> =
  UnsafeCancellableRun

fun <A> unsafe.runNonBlockingCancellable(onCancel: OnCancel, fa: () -> Kind<IOPartialOf<Nothing>, A>, cb: (Either<Throwable, A>) -> Unit): Disposable =
  invoke {
    UnsafeCancellableRun.run {
      runNonBlockingCancellable(onCancel, fa, cb)
    }
  }

@extension
interface IODispatchers<E> : Dispatchers<IOPartialOf<E>> {
  override fun default(): CoroutineContext =
    IODispatchers.CommonPool

  override fun io(): CoroutineContext =
    IODispatchers.IOPool
}

@extension
interface IOEnvironment<E> : Environment<IOPartialOf<E>> {
  override fun dispatchers(): Dispatchers<IOPartialOf<E>> =
    IO.dispatchers()

  override fun handleAsyncError(e: Throwable): IO<Nothing, Unit> =
    IO { println("Found uncaught async exception!"); e.printStackTrace() }
}

@extension
interface IODefaultConcurrent<EE> : Concurrent<IOPartialOf<EE>>, IOConcurrent<EE> {

  override fun dispatchers(): Dispatchers<IOPartialOf<EE>> =
    IO.dispatchers()
}

fun <E> IO.Companion.timer(): Timer<IOPartialOf<E>> = Timer(IO.concurrent())

fun <E, A> IO.Companion.fx(c: suspend IOSyntax<E>.() -> A): IO<E, A> =
  defer {
    val continuation = IOContinuation<E, A>()
    val wrapReturn: suspend IOContinuation<E, *>.() -> IO<E, A> = { just(c()) }
    wrapReturn.startCoroutine(continuation, continuation)
    continuation.returnedMonad().fix()
  }

@JvmName("fxIO")
fun <A> IO.Companion.fx(c: suspend ConcurrentSyntax<IOPartialOf<Nothing>>.() -> A): IO<Nothing, A> =
  IO.concurrent<Nothing>().fx.concurrent(c).fix()

/**
 * converts this Either to an IO. The resulting IO will evaluate to this Eithers
 * Right value or alternatively to the result of applying the specified function to this Left value.
 */
fun <A> Either<Throwable, A>.toIOException(): IO<Nothing, A> =
  fold({ IO.raiseException(it) }, { IO.just(it) })

/**
 * converts this Either to an IO. The resulting IO will evaluate to this Eithers
 * Right value or Left error value
 */
fun <E, A> Either<E, A>.toIO(): IO<E, A> =
  fold({ IO.raiseError(it) }, { IO.just(it) })

interface IOSyntax<E> : BindSyntax<IOPartialOf<E>> {
  suspend fun continueOn(ctx: CoroutineContext): Unit =
    IO.unit.continueOn(ctx).bind()

  fun <A> Iterable<IOOf<E, A>>.parSequence(ctx: CoroutineContext): IO<E, List<A>> =
    IO.concurrent<E>().run { parSequence(ctx).fix() }

  fun <A> Iterable<IOOf<E, A>>.parSequence(): IO<E, List<A>> =
    parSequence(IO.dispatchers<E>().default())

  fun <A, B> Iterable<A>.parTraverse(ctx: CoroutineContext, f: (A) -> IOOf<E, B>): IO<E, List<B>> =
    IO.concurrent<E>().run { parTraverse(ctx, f) }.fix()

  fun <A, B> Iterable<A>.parTraverse(f: (A) -> IOOf<E, B>): IO<E, List<B>> =
    parTraverse(IO.dispatchers<E>().default(), f)

  fun <A> Ref(a: A): IO<Nothing, Ref<IOPartialOf<Nothing>, A>> =
    Ref.invoke(IO.concurrent<Nothing>(), a).fix()

  fun <A> Promise(): IO<Nothing, Promise<IOPartialOf<Nothing>, A>> =
    Promise<IOPartialOf<Nothing>, A>(IO.concurrent<Nothing>()).fix()

  fun Semaphore(n: Long): IO<Nothing, Semaphore<IOPartialOf<Nothing>>> =
    Semaphore(n, IO.concurrent<Nothing>()).fix()

  fun <A> MVar(a: A): IO<Nothing, MVar<IOPartialOf<Nothing>, A>> =
    MVar(a, IO.concurrent<Nothing>()).fix()

  /**
   * Create an empty [MVar] or mutable variable structure to be used for thread-safe sharing.
   *
   * @see MVar
   * @see [MVar] for more usage details.
   */
  fun <A> MVar(): IO<Nothing, MVar<IOPartialOf<Nothing>, A>> =
    MVar.empty<IOPartialOf<Nothing>, A>(IO.concurrent<Nothing>()).fix()

  fun <E, A> IOOf<E, A>.waitFor(duration: Duration, default: IOOf<E, A>): IO<E, A> =
    IO.raceN(EmptyCoroutineContext, IO.sleep(duration), this).FlatMap {
      it.fold(
        { default },
        { a -> IO.just(a) }
      )
    }
}

open class IOContinuation<E, A>(override val context: CoroutineContext = EmptyCoroutineContext) : Continuation<IO<E, A>>, IOSyntax<E> {

  override fun resume(value: IO<E, A>) {
    returnedMonad = value
  }

  @Suppress("UNCHECKED_CAST")
  override fun resumeWithException(exception: Throwable) {
    throw exception
  }

  protected lateinit var returnedMonad: IO<E, A>

  open fun returnedMonad(): IO<E, A> = returnedMonad

  override suspend fun <B> IOOf<E, B>.bind(): B =
    suspendCoroutineUninterceptedOrReturn { c ->
      val labelHere = c.stateStack // save the whole coroutine stack labels
      returnedMonad = this.FlatMap { x: B ->
        c.stateStack = labelHere
        c.resume(x)
        returnedMonad
      }
      COROUTINE_SUSPENDED
    }
}<|MERGE_RESOLUTION|>--- conflicted
+++ resolved
@@ -2,13 +2,9 @@
 
 import arrow.Kind
 import arrow.core.Either
-<<<<<<< HEAD
+import arrow.core.Eval
 import arrow.core.Left
 import arrow.core.Right
-=======
-import arrow.core.Eval
-import arrow.core.identity
->>>>>>> f64314c8
 import arrow.extension
 import arrow.fx.IO
 import arrow.fx.IOPartialOf
@@ -91,16 +87,11 @@
   override fun <A, B> IOOf<E, A>.ap(ff: IOOf<E, (A) -> B>): IO<E, B> =
     Ap(ff)
 
-  override fun <A, B> IOOf<E, A>.lazyAp(ff: () -> IOOf<E, (A) -> B>): IO<E, B> =
-    FlatMap { a -> ff().map { f -> f(a) } }
-
-<<<<<<< HEAD
+  override fun <A, B> IOOf<E, A>.apEval(ff: Eval<IOOf<E, (A) -> B>>): Eval<IO<E, B>> =
+    Eval.now(Ap(IO.defer { ff.value() }))
+
   override fun <A, B> IOOf<E, A>.map(f: (A) -> B): IO<E, B> =
     fix().map(f)
-=======
-  override fun <A, B> Kind<ForIO, A>.apEval(ff: Eval<Kind<ForIO, (A) -> B>>): Eval<Kind<ForIO, B>> =
-    Eval.now(fix().ap(IO.defer { ff.value() }))
->>>>>>> f64314c8
 }
 
 @extension
@@ -111,16 +102,11 @@
   override fun <A, B> IOOf<E, A>.ap(ff: IOOf<E, (A) -> B>): IO<E, B> =
     Ap(ff)
 
-<<<<<<< HEAD
-  override fun <A, B> IOOf<E, A>.lazyAp(ff: () -> IOOf<E, (A) -> B>): IO<E, B> =
-    FlatMap { a -> ff().map { f -> f(a) } }
+  override fun <A, B> IOOf<E, A>.apEval(ff: Eval<IOOf<E, (A) -> B>>): Eval<IO<E, B>> =
+    Eval.now(Ap(IO.defer { ff.value() }))
 
   override fun <A, B> IOOf<E, A>.map(f: (A) -> B): IO<E, B> =
     fix().map(f)
-=======
-  override fun <A, B> Kind<ForIO, A>.apEval(ff: Eval<Kind<ForIO, (A) -> B>>): Eval<Kind<ForIO, B>> =
-    Eval.now(fix().ap(IO.defer { ff.value() }))
->>>>>>> f64314c8
 }
 
 @extension
@@ -134,16 +120,11 @@
   override fun <A, B> IOOf<E, A>.map(f: (A) -> B): IO<E, B> =
     fix().map(f)
 
-<<<<<<< HEAD
   override fun <A, B> IOOf<E, A>.ap(ff: IOOf<E, (A) -> B>): IO<E, B> =
     Ap(ff)
 
-  override fun <A, B> IOOf<E, A>.lazyAp(ff: () -> IOOf<E, (A) -> B>): IO<E, B> =
-    fix().flatMap { a -> ff().map { f -> f(a) } }
-=======
-  override fun <A, B> Kind<ForIO, A>.apEval(ff: Eval<Kind<ForIO, (A) -> B>>): Eval<Kind<ForIO, B>> =
-    Eval.now(fix().ap(IO.defer { ff.value() }))
->>>>>>> f64314c8
+  override fun <A, B> IOOf<E, A>.apEval(ff: Eval<IOOf<E, (A) -> B>>): Eval<IO<E, B>> =
+    Eval.now(Ap(IO.defer { ff.value() }))
 }
 
 @extension
@@ -163,8 +144,8 @@
   override fun <A> raiseError(e: Throwable): IO<E, A> =
     IO.raiseException(e)
 
-  override fun <A, B> IOOf<E, A>.lazyAp(ff: () -> IOOf<E, (A) -> B>): IO<E, B> =
-    FlatMap { a -> ff().map { f -> f(a) } }
+  override fun <A, B> IOOf<E, A>.apEval(ff: Eval<IOOf<E, (A) -> B>>): Eval<IO<E, B>> =
+    Eval.now(Ap(IO.defer { ff.value() }))
 }
 
 @extension
@@ -190,13 +171,8 @@
   override fun <A> raiseError(e: Throwable): IO<Nothing, A> =
     IO.raiseException(e)
 
-<<<<<<< HEAD
-  override fun <A, B> IOOf<E, A>.lazyAp(ff: () -> IOOf<E, (A) -> B>): IO<E, B> =
-    FlatMap { a -> ff().map { f -> f(a) } }
-=======
-  override fun <A, B> Kind<ForIO, A>.apEval(ff: Eval<Kind<ForIO, (A) -> B>>): Eval<Kind<ForIO, B>> =
-    Eval.now(fix().ap(IO.defer { ff.value() }))
->>>>>>> f64314c8
+  override fun <A, B> IOOf<E, A>.apEval(ff: Eval<IOOf<E, (A) -> B>>): Eval<IO<E, B>> =
+    Eval.now(Ap(IO.defer { ff.value() }))
 }
 
 @extension
