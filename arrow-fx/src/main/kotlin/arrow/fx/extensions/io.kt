package arrow.fx.extensions

import arrow.Kind
import arrow.core.Either
import arrow.core.Eval
import arrow.core.Tuple2
import arrow.core.Tuple3
import arrow.core.Left
import arrow.core.Right
import arrow.extension
import arrow.fx.IO
import arrow.fx.IOPartialOf
import arrow.fx.IOResult
import arrow.fx.typeclasses.ExitCase2
import arrow.fx.IODispatchers
import arrow.fx.IOOf
import arrow.fx.MVar
import arrow.fx.OnCancel
import arrow.fx.Promise
import arrow.fx.Race2
import arrow.fx.Race3
import arrow.fx.RacePair
import arrow.fx.RaceTriple
import arrow.fx.Ref
import arrow.fx.Semaphore
import arrow.fx.Timer
import arrow.fx.extensions.io.dispatchers.dispatchers
import arrow.fx.extensions.io.concurrent.concurrent
import arrow.fx.fix
import arrow.fx.typeclasses.Async
import arrow.fx.typeclasses.Bracket
import arrow.fx.typeclasses.CancelToken
import arrow.fx.typeclasses.Concurrent
import arrow.fx.typeclasses.ConcurrentSyntax
import arrow.fx.typeclasses.Dispatchers
import arrow.fx.typeclasses.Disposable
import arrow.fx.typeclasses.Duration
import arrow.fx.typeclasses.Environment
import arrow.fx.typeclasses.ExitCase
import arrow.fx.typeclasses.Fiber
import arrow.fx.typeclasses.MonadDefer
import arrow.fx.typeclasses.MonadIO
import arrow.fx.typeclasses.Proc
import arrow.fx.typeclasses.ProcF
import arrow.fx.typeclasses.UnsafeCancellableRun
import arrow.fx.typeclasses.UnsafeRun
import arrow.fx.unsafeRunAsync
import arrow.fx.unsafeRunAsyncCancellable
import arrow.fx.unsafeRunSync
import arrow.typeclasses.Applicative
import arrow.typeclasses.ApplicativeError
import arrow.typeclasses.Apply
import arrow.typeclasses.Continuation
import arrow.typeclasses.Functor
import arrow.typeclasses.Monad
import arrow.typeclasses.MonadError
import arrow.typeclasses.MonadThrow
import arrow.typeclasses.Monoid
import arrow.typeclasses.Semigroup
<<<<<<< HEAD
import arrow.typeclasses.stateStack
import arrow.typeclasses.suspended.BindSyntax
=======
import arrow.typeclasses.SemigroupK
>>>>>>> e10551b5
import arrow.unsafe
import java.lang.AssertionError
import kotlin.coroutines.CoroutineContext
import kotlin.coroutines.EmptyCoroutineContext
import kotlin.coroutines.intrinsics.COROUTINE_SUSPENDED
import kotlin.coroutines.intrinsics.suspendCoroutineUninterceptedOrReturn
import kotlin.coroutines.resume
import kotlin.coroutines.startCoroutine
import arrow.fx.ap as Ap
import arrow.fx.flatMap as FlatMap
import arrow.fx.handleErrorWith as HandleErrorWith
import arrow.fx.redeemWith as RedeemWith
import arrow.fx.bracketCase as BracketCase
import arrow.fx.bracket as Bracket
import arrow.fx.fork as Fork
import arrow.fx.guarantee as Guarantee
import arrow.fx.guaranteeCase as GuaranteeCase
import arrow.fx.onCancel as OnCancel

@extension
interface IOFunctor<E> : Functor<IOPartialOf<E>> {
  override fun <A, B> IOOf<E, A>.map(f: (A) -> B): IO<E, B> =
    fix().map(f)
}

@extension
interface IOApply<E> : Apply<IOPartialOf<E>> {
  override fun <A, B> IOOf<E, A>.ap(ff: IOOf<E, (A) -> B>): IO<E, B> =
    Ap(ff)

  override fun <A, B> IOOf<E, A>.apEval(ff: Eval<IOOf<E, (A) -> B>>): Eval<IO<E, B>> =
    Eval.now(Ap(IO.defer { ff.value() }))

  override fun <A, B> IOOf<E, A>.map(f: (A) -> B): IO<E, B> =
    fix().map(f)
}

@extension
interface IOApplicative<E> : Applicative<IOPartialOf<E>> {
  override fun <A> just(a: A): IO<E, A> =
    IO.just(a)

  override fun <A, B> IOOf<E, A>.ap(ff: IOOf<E, (A) -> B>): IO<E, B> =
    Ap(ff)

  override fun <A, B> IOOf<E, A>.apEval(ff: Eval<IOOf<E, (A) -> B>>): Eval<IO<E, B>> =
    Eval.now(Ap(IO.defer { ff.value() }))

  override fun <A, B> IOOf<E, A>.map(f: (A) -> B): IO<E, B> =
    fix().map(f)
}

@extension
interface IOMonad<E> : Monad<IOPartialOf<E>>, IOApplicative<E> {
  override fun <A, B> IOOf<E, A>.flatMap(f: (A) -> IOOf<E, B>): IO<E, B> =
    FlatMap(f)

  override fun <A, B> tailRecM(a: A, f: (A) -> IOOf<E, Either<A, B>>): IO<E, B> =
    IO.tailRecM(a, f)

  override fun <A, B> IOOf<E, A>.map(f: (A) -> B): IO<E, B> =
    fix().map(f)

  override fun <A, B> IOOf<E, A>.ap(ff: IOOf<E, (A) -> B>): IO<E, B> =
    Ap(ff)

  override fun <A, B> IOOf<E, A>.apEval(ff: Eval<IOOf<E, (A) -> B>>): Eval<IO<E, B>> =
    Eval.now(Ap(IO.defer { ff.value() }))
}

@extension
interface IOApplicativeError<E> : ApplicativeError<IOPartialOf<E>, Throwable>, IOApplicative<E> {
  override fun <A> IOOf<E, A>.attempt(): IO<E, Either<Throwable, A>> =
    fix().attempt()

  override fun <A> IOOf<E, A>.handleErrorWith(f: (Throwable) -> IOOf<E, A>): IO<E, A> =
    HandleErrorWith(f, { e -> IO.raiseError(e) })

  override fun <A> IOOf<E, A>.handleError(f: (Throwable) -> A): IO<E, A> =
    HandleErrorWith({ t -> IO.just(f(t)) }, { e -> IO.raiseError<E, A>(e) })

  override fun <A, B> IOOf<E, A>.redeem(fe: (Throwable) -> B, fb: (A) -> B): IO<E, B> =
    RedeemWith({ t -> IO.just(fe(t)) }, { e -> IO.raiseError<E, B>(e) }, { a -> IO.just(fb(a)) })

  override fun <A> raiseError(e: Throwable): IO<E, A> =
    IO.raiseException(e)

  override fun <A, B> IOOf<E, A>.apEval(ff: Eval<IOOf<E, (A) -> B>>): Eval<IO<E, B>> =
    Eval.now(Ap(IO.defer { ff.value() }))
}

@extension
interface IOMonadError<E> : MonadError<IOPartialOf<E>, Throwable>, IOApplicativeError<E>, IOMonad<E> {

  override fun <A> just(a: A): IO<Nothing, A> = IO.just(a)

  override fun <A, B> IOOf<E, A>.ap(ff: IOOf<E, (A) -> B>): IO<E, B> =
    Ap(ff)

  override fun <A, B> IOOf<E, A>.map(f: (A) -> B): IO<E, B> =
    fix().map(f)

  override fun <A> IOOf<E, A>.attempt(): IO<E, Either<Throwable, A>> =
    fix().attempt()

  override fun <A> IOOf<E, A>.handleErrorWith(f: (Throwable) -> IOOf<E, A>): IO<E, A> =
    HandleErrorWith(f, { e -> IO.raiseError(e) })

  override fun <A, B> IOOf<E, A>.redeemWith(fe: (Throwable) -> IOOf<E, B>, fb: (A) -> IOOf<E, B>): IO<E, B> =
    RedeemWith({ t -> fe(t) }, { e -> IO.raiseError(e) }, { a -> fb(a) })

  override fun <A> raiseError(e: Throwable): IO<Nothing, A> =
    IO.raiseException(e)

  override fun <A, B> IOOf<E, A>.apEval(ff: Eval<IOOf<E, (A) -> B>>): Eval<IO<E, B>> =
    Eval.now(Ap(IO.defer { ff.value() }))
}

@extension
interface IOMonadThrow<E> : MonadThrow<IOPartialOf<E>>, IOMonadError<E>

@extension
interface IOBracket<E> : Bracket<IOPartialOf<E>, Throwable>, IOMonadThrow<E> {
  override fun <A, B> IOOf<E, A>.bracketCase(release: (A, ExitCase<Throwable>) -> IOOf<E, Unit>, use: (A) -> IOOf<E, B>): IO<E, B> =
    // Capture `E` into `Either`
    RedeemWith({ t -> IO.raiseException<Either<E, A>>(t) }, { e -> IO.just(Left(e)) }, { a -> IO.just(Right(a)) })
      .BracketCase<Either<E, A>, E, Either<E, B>>(release = { a, ex ->
        when (a) {
          is Either.Right -> { // Release resource.
            when (ex) {
              ExitCase2.Completed -> release(a.b, ExitCase.Completed).fix()
              ExitCase2.Cancelled -> release(a.b, ExitCase.Cancelled).fix()
              is ExitCase2.Exception -> release(a.b, ExitCase.Error(ex.exception)).fix()
              is ExitCase2.Error -> throw AssertionError("Unreachable") // E is `Nothing`.
            }
          }
          is Either.Left -> IO.just(Unit) // Short-circuit
        }
      }, use = {
        when (it) {
          is Either.Right -> use(it.b).map { b -> Right(b) } // Resource acquired
          is Either.Left -> IO.just(it) // Short-circuit
        }
      }).flatMap { res ->
        when (res) { // Lift Either back into IO
          is Either.Right -> IO.just(res.b)
          is Either.Left -> IO.raiseError<E, B>(res.a)
        }
      }

  override fun <A, B> IOOf<E, A>.bracket(release: (A) -> IOOf<E, Unit>, use: (A) -> IOOf<E, B>): IO<E, B> =
    Bracket<E, A, B>(release, use)

  override fun <A> IOOf<E, A>.guarantee(finalizer: IOOf<E, Unit>): IO<E, A> =
    Guarantee(finalizer)

  override fun <A> IOOf<E, A>.guaranteeCase(finalizer: (ExitCase<Throwable>) -> IOOf<E, Unit>): IO<E, A> {
    val redeemed: IO<E, Either<E, A>> = RedeemWith({ t -> IO.raiseException<Either<E, A>>(t) }, { e -> IO.just(Left(e)) }, { a -> IO.just(Right(a)) }) // Capture `E` into `Either`
    return redeemed.GuaranteeCase { case ->
      when (case) {
        ExitCase2.Completed -> finalizer(ExitCase.Completed)
        ExitCase2.Cancelled -> finalizer(ExitCase.Cancelled)
        is ExitCase2.Exception -> finalizer(ExitCase.Error(case.exception))
        is ExitCase2.Error -> throw AssertionError("Unreachable") // E is `Nothing`.
      }
    }.flatMap { res: Either<E, A> ->
      when (res) { // Lift Either back into IO
        is Either.Right -> IO.just(res.b)
        is Either.Left -> IO.raiseError<E, A>(res.a)
      }
    }
  }

  override fun <A> IOOf<E, A>.onCancel(finalizer: IOOf<E, Unit>): IO<E, A> =
    OnCancel(finalizer)
}

@extension
interface IOMonadDefer<E> : MonadDefer<IOPartialOf<E>>, IOBracket<E> {
  override fun <A> defer(fa: () -> IOOf<E, A>): IO<E, A> =
    IO.defer(fa)

  override fun lazy(): IO<Nothing, Unit> = IO.lazy
}

@extension
interface IOAsync<E> : Async<IOPartialOf<E>>, IOMonadDefer<E> {
  override fun <A> async(fa: Proc<A>): IO<E, A> =
    IO.async { cb ->
      fa { result ->
        when (result) {
          is Either.Left -> cb(IOResult.Exception(result.a))
          is Either.Right -> cb(IOResult.Success(result.b))
        }
      }
    }

  override fun <A> asyncF(k: ProcF<IOPartialOf<E>, A>): IO<E, A> =
    IO.asyncF { cb ->
      k { result ->
        when (result) {
          is Either.Left -> cb(IOResult.Exception(result.a))
          is Either.Right -> cb(IOResult.Success(result.b))
        }
      }
    }

  override fun <A> IOOf<E, A>.continueOn(ctx: CoroutineContext): IO<E, A> =
    fix().continueOn(ctx)

  override fun <A> effect(ctx: CoroutineContext, f: suspend () -> A): IO<Nothing, A> =
    IO.effect(ctx, f)

  override fun <A> effect(f: suspend () -> A): IO<Nothing, A> =
    IO.effect(f)
}

interface IOConcurrent<EE> : Concurrent<IOPartialOf<EE>>, IOAsync<EE> {
  override fun <A> Kind<IOPartialOf<EE>, A>.fork(ctx: CoroutineContext): IO<EE, Fiber<IOPartialOf<EE>, A>> =
    Fork(ctx)

  override fun <A> cancellable(k: ((Either<Throwable, A>) -> Unit) -> CancelToken<IOPartialOf<EE>>): IO<EE, A> =
    IO.cancellable { cb ->
      k { result ->
        when (result) {
          is Either.Left -> cb(IOResult.Exception(result.a))
          is Either.Right -> cb(IOResult.Success(result.b))
        }
      }
    }

  override fun <A> cancellableF(k: ((Either<Throwable, A>) -> Unit) -> IOOf<EE, CancelToken<IOPartialOf<EE>>>): IO<EE, A> =
    IO.cancellableF { cb ->
      k { result ->
        when (result) {
          is Either.Left -> cb(IOResult.Exception(result.a))
          is Either.Right -> cb(IOResult.Success(result.b))
        }
      }
    }

  override fun <A, B> CoroutineContext.racePair(fa: Kind<IOPartialOf<EE>, A>, fb: Kind<IOPartialOf<EE>, B>): IO<EE, RacePair<IOPartialOf<EE>, A, B>> =
    IO.racePair(this, fa, fb)

  override fun <A, B, C> CoroutineContext.raceTriple(fa: Kind<IOPartialOf<EE>, A>, fb: Kind<IOPartialOf<EE>, B>, fc: Kind<IOPartialOf<EE>, C>): IO<EE, RaceTriple<IOPartialOf<EE>, A, B, C>> =
    IO.raceTriple(this, fa, fb, fc)

  override fun <A, B> parTupledN(ctx: CoroutineContext, fa: Kind<IOPartialOf<EE>, A>, fb: Kind<IOPartialOf<EE>, B>): IO<EE, Tuple2<A, B>> =
    IO.parTupledN(ctx, fa, fb)

  override fun <A, B, C> parTupledN(ctx: CoroutineContext, fa: Kind<IOPartialOf<EE>, A>, fb: Kind<IOPartialOf<EE>, B>, fc: Kind<IOPartialOf<EE>, C>): IO<EE, Tuple3<A, B, C>> =
    IO.parTupledN(ctx, fa, fb, fc)

  override fun <A, B> CoroutineContext.raceN(fa: Kind<IOPartialOf<EE>, A>, fb: Kind<IOPartialOf<EE>, B>): IO<EE, Race2<A, B>> =
    IO.raceN(this@raceN, fa, fb)

  override fun <A, B, C> CoroutineContext.raceN(fa: Kind<IOPartialOf<EE>, A>, fb: Kind<IOPartialOf<EE>, B>, fc: Kind<IOPartialOf<EE>, C>): IO<EE, Race3<A, B, C>> =
    IO.raceN(this@raceN, fa, fb, fc)
}

fun <EE> IO.Companion.concurrent(dispatchers: Dispatchers<IOPartialOf<EE>>): Concurrent<IOPartialOf<EE>> = object : IOConcurrent<EE> {
  override fun dispatchers(): Dispatchers<IOPartialOf<EE>> = dispatchers
}

fun <EE> IO.Companion.timer(CF: Concurrent<IOPartialOf<EE>>): Timer<IOPartialOf<EE>> =
  Timer(CF)

@extension
interface IOSemigroup<E, A> : Semigroup<IO<E, A>> {

  fun AI(): Semigroup<A>

  override fun IO<E, A>.combine(b: IO<E, A>): IO<E, A> =
    FlatMap { a1: A -> b.map { a2: A -> AI().run { a1.combine(a2) } } }
}

@extension
interface IOMonoid<E, A> : Monoid<IO<E, A>>, IOSemigroup<E, A> {
  override fun AI(): Monoid<A>

  override fun empty(): IO<E, A> = IO.just(AI().empty())
}

interface IOUnsafeRun : UnsafeRun<IOPartialOf<Nothing>> {

  override suspend fun <A> unsafe.runBlocking(fa: () -> Kind<IOPartialOf<Nothing>, A>): A =
    fa().unsafeRunSync()

  override suspend fun <A> unsafe.runNonBlocking(fa: () -> Kind<IOPartialOf<Nothing>, A>, cb: (Either<Throwable, A>) -> Unit): Unit =
    fa().unsafeRunAsync(cb)
}

interface IOMonadIO : MonadIO<IOPartialOf<Nothing>>, IOMonad<Nothing> {
  override fun <A> IO<Nothing, A>.liftIO(): IO<Nothing, A> = this
}

private val MonadIO: MonadIO<IOPartialOf<Nothing>> =
  object : IOMonadIO {}

fun IO.Companion.monadIO(): MonadIO<IOPartialOf<Nothing>> =
  MonadIO

private val UnsafeRun: IOUnsafeRun =
  object : IOUnsafeRun {}

fun IO.Companion.unsafeRun(): UnsafeRun<IOPartialOf<Nothing>> =
  UnsafeRun

fun <A> unsafe.runBlocking(fa: () -> IOOf<Nothing, A>): A = invoke {
  UnsafeRun.run { runBlocking(fa) }
}

fun <A> unsafe.runNonBlocking(fa: () -> Kind<IOPartialOf<Nothing>, A>, cb: (Either<Throwable, A>) -> Unit): Unit = invoke {
  UnsafeRun.run { runNonBlocking(fa, cb) }
}

interface IOUnsafeCancellableRun : UnsafeCancellableRun<IOPartialOf<Nothing>>, IOUnsafeRun {
  override suspend fun <A> unsafe.runNonBlockingCancellable(onCancel: OnCancel, fa: () -> Kind<IOPartialOf<Nothing>, A>, cb: (Either<Throwable, A>) -> Unit): Disposable =
    fa().unsafeRunAsyncCancellable(onCancel, cb)
}

private val UnsafeCancellableRun: IOUnsafeCancellableRun =
  object : IOUnsafeCancellableRun {}

fun IO.Companion.unsafeCancellableRun(): UnsafeCancellableRun<IOPartialOf<Nothing>> =
  UnsafeCancellableRun

fun <A> unsafe.runNonBlockingCancellable(onCancel: OnCancel, fa: () -> Kind<IOPartialOf<Nothing>, A>, cb: (Either<Throwable, A>) -> Unit): Disposable =
  invoke {
    UnsafeCancellableRun.run {
      runNonBlockingCancellable(onCancel, fa, cb)
    }
  }

@extension
interface IODispatchers<E> : Dispatchers<IOPartialOf<E>> {
  override fun default(): CoroutineContext =
    IODispatchers.CommonPool

  override fun io(): CoroutineContext =
    IODispatchers.IOPool
}

@extension
interface IOEnvironment<E> : Environment<IOPartialOf<E>> {
  override fun dispatchers(): Dispatchers<IOPartialOf<E>> =
    IO.dispatchers()

  override fun handleAsyncError(e: Throwable): IO<Nothing, Unit> =
    IO { println("Found uncaught async exception!"); e.printStackTrace() }
}

@extension
interface IODefaultConcurrent<EE> : Concurrent<IOPartialOf<EE>>, IOConcurrent<EE> {

  override fun dispatchers(): Dispatchers<IOPartialOf<EE>> =
    IO.dispatchers()
}

fun <E> IO.Companion.timer(): Timer<IOPartialOf<E>> = Timer(IO.concurrent())

fun <E, A> IO.Companion.fx(c: suspend IOSyntax<E>.() -> A): IO<E, A> =
  defer {
    val continuation = IOContinuation<E, A>()
    val wrapReturn: suspend IOContinuation<E, *>.() -> IO<E, A> = { just(c()) }
    wrapReturn.startCoroutine(continuation, continuation)
    continuation.returnedMonad().fix()
  }

@JvmName("fxIO")
fun <A> IO.Companion.fx(c: suspend ConcurrentSyntax<IOPartialOf<Nothing>>.() -> A): IO<Nothing, A> =
  IO.concurrent<Nothing>().fx.concurrent(c).fix()

/**
 * converts this Either to an IO. The resulting IO will evaluate to this Eithers
 * Right value or alternatively to the result of applying the specified function to this Left value.
 */
fun <A> Either<Throwable, A>.toIOException(): IO<Nothing, A> =
  fold({ IO.raiseException(it) }, { IO.just(it) })

/**
 * converts this Either to an IO. The resulting IO will evaluate to this Eithers
 * Right value or Left error value
 */
<<<<<<< HEAD
fun <E, A> Either<E, A>.toIO(): IO<E, A> =
  fold({ IO.raiseError(it) }, { IO.just(it) })

interface IOSyntax<E> : BindSyntax<IOPartialOf<E>> {
  suspend fun continueOn(ctx: CoroutineContext): Unit =
    IO.unit.continueOn(ctx).bind()

  fun <A> Iterable<IOOf<E, A>>.parSequence(ctx: CoroutineContext): IO<E, List<A>> =
    IO.concurrent<E>().run { parSequence(ctx).fix() }

  fun <A> Iterable<IOOf<E, A>>.parSequence(): IO<E, List<A>> =
    parSequence(IO.dispatchers<E>().default())

  fun <A, B> Iterable<A>.parTraverse(ctx: CoroutineContext, f: (A) -> IOOf<E, B>): IO<E, List<B>> =
    IO.concurrent<E>().run { parTraverse(ctx, f) }.fix()

  fun <A, B> Iterable<A>.parTraverse(f: (A) -> IOOf<E, B>): IO<E, List<B>> =
    parTraverse(IO.dispatchers<E>().default(), f)

  fun <A> Ref(a: A): IO<Nothing, Ref<IOPartialOf<Nothing>, A>> =
    Ref.invoke(IO.concurrent<Nothing>(), a).fix()

  fun <A> Promise(): IO<Nothing, Promise<IOPartialOf<Nothing>, A>> =
    Promise<IOPartialOf<Nothing>, A>(IO.concurrent<Nothing>()).fix()

  fun Semaphore(n: Long): IO<Nothing, Semaphore<IOPartialOf<Nothing>>> =
    Semaphore(n, IO.concurrent<Nothing>()).fix()

  fun <A> MVar(a: A): IO<Nothing, MVar<IOPartialOf<Nothing>, A>> =
    MVar(a, IO.concurrent<Nothing>()).fix()

  /**
   * Create an empty [MVar] or mutable variable structure to be used for thread-safe sharing.
   *
   * @see MVar
   * @see [MVar] for more usage details.
   */
  fun <A> MVar(): IO<Nothing, MVar<IOPartialOf<Nothing>, A>> =
    MVar.empty<IOPartialOf<Nothing>, A>(IO.concurrent<Nothing>()).fix()

  fun <E, A> IOOf<E, A>.waitFor(duration: Duration, default: IOOf<E, A>): IO<E, A> =
    IO.raceN(EmptyCoroutineContext, IO.sleep(duration), this).FlatMap {
      it.fold(
        { default },
        { a -> IO.just(a) }
      )
    }
}

open class IOContinuation<E, A>(override val context: CoroutineContext = EmptyCoroutineContext) : Continuation<IO<E, A>>, IOSyntax<E> {

  override fun resume(value: IO<E, A>) {
    returnedMonad = value
  }

  @Suppress("UNCHECKED_CAST")
  override fun resumeWithException(exception: Throwable) {
    throw exception
  }

  protected lateinit var returnedMonad: IO<E, A>

  open fun returnedMonad(): IO<E, A> = returnedMonad

  override suspend fun <B> IOOf<E, B>.bind(): B =
    suspendCoroutineUninterceptedOrReturn { c ->
      val labelHere = c.stateStack // save the whole coroutine stack labels
      returnedMonad = this.FlatMap { x: B ->
        c.stateStack = labelHere
        c.resume(x)
        returnedMonad
      }
      COROUTINE_SUSPENDED
=======
fun <A> Either<Throwable, A>.toIO(): IO<A> =
  toIO(::identity)

@extension
interface IOSemigroupK : SemigroupK<ForIO> {
  override fun <A> Kind<ForIO, A>.combineK(y: Kind<ForIO, A>): Kind<ForIO, A> =
    (this.fix() to y.fix()).let { (l, r) ->
      l.ioHandleErrorWith { r }
>>>>>>> e10551b5
    }
}<|MERGE_RESOLUTION|>--- conflicted
+++ resolved
@@ -57,12 +57,9 @@
 import arrow.typeclasses.MonadThrow
 import arrow.typeclasses.Monoid
 import arrow.typeclasses.Semigroup
-<<<<<<< HEAD
+import arrow.typeclasses.SemigroupK
 import arrow.typeclasses.stateStack
 import arrow.typeclasses.suspended.BindSyntax
-=======
-import arrow.typeclasses.SemigroupK
->>>>>>> e10551b5
 import arrow.unsafe
 import java.lang.AssertionError
 import kotlin.coroutines.CoroutineContext
@@ -447,7 +444,6 @@
  * converts this Either to an IO. The resulting IO will evaluate to this Eithers
  * Right value or Left error value
  */
-<<<<<<< HEAD
 fun <E, A> Either<E, A>.toIO(): IO<E, A> =
   fold({ IO.raiseError(it) }, { IO.just(it) })
 
@@ -521,15 +517,13 @@
         returnedMonad
       }
       COROUTINE_SUSPENDED
-=======
-fun <A> Either<Throwable, A>.toIO(): IO<A> =
-  toIO(::identity)
-
-@extension
-interface IOSemigroupK : SemigroupK<ForIO> {
-  override fun <A> Kind<ForIO, A>.combineK(y: Kind<ForIO, A>): Kind<ForIO, A> =
+    }
+}
+
+@extension
+interface IOSemigroupK<E> : SemigroupK<IOPartialOf<E>> {
+  override fun <A> IOOf<E, A>.combineK(y: IOOf<E, A>): IO<E, A> =
     (this.fix() to y.fix()).let { (l, r) ->
-      l.ioHandleErrorWith { r }
->>>>>>> e10551b5
+      l.HandleErrorWith({ r }, { r })
     }
 }