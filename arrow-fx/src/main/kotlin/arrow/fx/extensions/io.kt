package arrow.fx.extensions

import arrow.Kind
import arrow.core.Either
import arrow.core.Eval
import arrow.core.Tuple2
import arrow.core.Tuple3
import arrow.core.identity
import arrow.extension
import arrow.fx.ForIO
import arrow.fx.IO
import arrow.fx.IODispatchers
import arrow.fx.IOOf
import arrow.fx.OnCancel
import arrow.fx.Race2
import arrow.fx.Race3
import arrow.fx.RacePair
import arrow.fx.RaceTriple
import arrow.fx.Timer
import arrow.fx.extensions.io.concurrent.concurrent
import arrow.fx.extensions.io.dispatchers.dispatchers
import arrow.fx.fix
import arrow.fx.typeclasses.Async
import arrow.fx.typeclasses.Bracket
import arrow.fx.typeclasses.CancelToken
import arrow.fx.typeclasses.Concurrent
import arrow.fx.typeclasses.ConcurrentEffect
import arrow.fx.typeclasses.ConcurrentSyntax
import arrow.fx.typeclasses.Dispatchers
import arrow.fx.typeclasses.Disposable
import arrow.fx.typeclasses.Effect
import arrow.fx.typeclasses.Environment
import arrow.fx.typeclasses.ExitCase
import arrow.fx.typeclasses.Fiber
import arrow.fx.typeclasses.MonadDefer
import arrow.fx.typeclasses.MonadIO
import arrow.fx.typeclasses.Proc
import arrow.fx.typeclasses.ProcF
import arrow.fx.typeclasses.UnsafeCancellableRun
import arrow.fx.typeclasses.UnsafeRun
import arrow.typeclasses.Applicative
import arrow.typeclasses.ApplicativeError
import arrow.typeclasses.Apply
import arrow.typeclasses.Functor
import arrow.typeclasses.Monad
import arrow.typeclasses.MonadError
import arrow.typeclasses.MonadThrow
import arrow.typeclasses.Monoid
import arrow.typeclasses.Semigroup
import arrow.unsafe
import kotlin.coroutines.CoroutineContext
import arrow.fx.handleError as ioHandleError
import arrow.fx.handleErrorWith as ioHandleErrorWith

@extension
interface IOFunctor : Functor<ForIO> {
  override fun <A, B> IOOf<A>.map(f: (A) -> B): IO<B> =
    fix().map(f)
}

@extension
interface IOApply : Apply<ForIO> {
  override fun <A, B> IOOf<A>.map(f: (A) -> B): IO<B> =
    fix().map(f)

  override fun <A, B> IOOf<A>.ap(ff: IOOf<(A) -> B>): IO<B> =
    fix().ap(ff)

  override fun <A, B> Kind<ForIO, A>.apEval(ff: Eval<Kind<ForIO, (A) -> B>>): Eval<Kind<ForIO, B>> =
    Eval.now(fix().ap(IO.defer { ff.value() }))
}

@extension
interface IOApplicative : Applicative<ForIO> {
  override fun <A, B> IOOf<A>.map(f: (A) -> B): IO<B> =
    fix().map(f)

  override fun <A> just(a: A): IO<A> =
    IO.just(a)

  override fun <A, B> IOOf<A>.ap(ff: IOOf<(A) -> B>): IO<B> =
    fix().ap(ff)

  override fun <A, B> Kind<ForIO, A>.apEval(ff: Eval<Kind<ForIO, (A) -> B>>): Eval<Kind<ForIO, B>> =
    Eval.now(fix().ap(IO.defer { ff.value() }))
}

@extension
interface IOMonad : Monad<ForIO> {
  override fun <A, B> IOOf<A>.flatMap(f: (A) -> IOOf<B>): IO<B> =
    fix().flatMap(f)

  override fun <A, B> IOOf<A>.map(f: (A) -> B): IO<B> =
    fix().map(f)

  override fun <A, B> tailRecM(a: A, f: (A) -> IOOf<Either<A, B>>): IO<B> =
    IO.tailRecM(a, f)

  override fun <A> just(a: A): IO<A> =
    IO.just(a)

  override fun <A, B> Kind<ForIO, A>.apEval(ff: Eval<Kind<ForIO, (A) -> B>>): Eval<Kind<ForIO, B>> =
    Eval.now(fix().ap(IO.defer { ff.value() }))
}

@extension
interface IOApplicativeError : ApplicativeError<ForIO, Throwable>, IOApplicative {
  override fun <A> IOOf<A>.attempt(): IO<Either<Throwable, A>> =
    fix().attempt()

  override fun <A> IOOf<A>.handleErrorWith(f: (Throwable) -> IOOf<A>): IO<A> =
    ioHandleErrorWith(f)

  override fun <A> IOOf<A>.handleError(f: (Throwable) -> A): IO<A> =
    ioHandleError(f)

  override fun <A, B> IOOf<A>.redeem(fe: (Throwable) -> B, fb: (A) -> B): IO<B> =
    fix().redeem(fe, fb)

  override fun <A> raiseError(e: Throwable): IO<A> =
    IO.raiseError(e)
}

@extension
interface IOMonadError : MonadError<ForIO, Throwable>, IOApplicativeError, IOMonad {

  override fun <A> just(a: A): IO<A> = IO.just(a)

  override fun <A, B> IOOf<A>.ap(ff: IOOf<(A) -> B>): IO<B> =
    fix().ap(ff)

  override fun <A, B> IOOf<A>.map(f: (A) -> B): IO<B> =
    fix().map(f)

  override fun <A> IOOf<A>.attempt(): IO<Either<Throwable, A>> =
    fix().attempt()

  override fun <A> IOOf<A>.handleErrorWith(f: (Throwable) -> IOOf<A>): IO<A> =
    ioHandleErrorWith(f)

  override fun <A, B> IOOf<A>.redeemWith(fe: (Throwable) -> IOOf<B>, fb: (A) -> IOOf<B>): IO<B> =
    fix().redeemWith(fe, fb)

  override fun <A> raiseError(e: Throwable): IO<A> =
    IO.raiseError(e)

  override fun <A, B> Kind<ForIO, A>.apEval(ff: Eval<Kind<ForIO, (A) -> B>>): Eval<Kind<ForIO, B>> =
    Eval.now(fix().ap(IO.defer { ff.value() }))
}

@extension
interface IOMonadThrow : MonadThrow<ForIO>, IOMonadError

@extension
interface IOBracket : Bracket<ForIO, Throwable>, IOMonadThrow {
  override fun <A, B> IOOf<A>.bracketCase(release: (A, ExitCase<Throwable>) -> IOOf<Unit>, use: (A) -> IOOf<B>): IO<B> =
    fix().bracketCase(release, use)

  override fun <A, B> IOOf<A>.bracket(release: (A) -> IOOf<Unit>, use: (A) -> IOOf<B>): IO<B> =
    fix().bracket(release, use)

  override fun <A> IOOf<A>.guarantee(finalizer: IOOf<Unit>): IO<A> =
    fix().guarantee(finalizer)

  override fun <A> IOOf<A>.guaranteeCase(finalizer: (ExitCase<Throwable>) -> IOOf<Unit>): IO<A> =
    fix().guaranteeCase(finalizer)
}

@extension
interface IOMonadDefer : MonadDefer<ForIO>, IOBracket {
  override fun <A> defer(fa: () -> IOOf<A>): IO<A> =
    IO.defer(fa)

  override fun lazy(): IO<Unit> = IO.lazy
}

@extension
interface IOAsync : Async<ForIO>, IOMonadDefer {
  override fun <A> async(fa: Proc<A>): IO<A> =
    IO.async(fa)

  override fun <A> asyncF(k: ProcF<ForIO, A>): IO<A> =
    IO.asyncF(k)

  override fun <A> IOOf<A>.continueOn(ctx: CoroutineContext): IO<A> =
    fix().continueOn(ctx)

  override fun <A> effect(ctx: CoroutineContext, f: suspend () -> A): IO<A> =
    IO.effect(ctx, f)

  override fun <A> effect(f: suspend () -> A): IO<A> =
    IO.effect(f)
}

// FIXME default @extension are temporarily declared in arrow-effects-io-extensions due to multiplatform needs
interface IOConcurrent : Concurrent<ForIO>, IOAsync {
  override fun <A> Kind<ForIO, A>.fork(coroutineContext: CoroutineContext): IO<Fiber<ForIO, A>> =
    fix().fork(coroutineContext)

<<<<<<< HEAD
  override fun <A> cancelable(k: ((Either<Throwable, A>) -> Unit) -> CancelToken<ForIO>): IO<A> =
    IO.cancelable(k)
=======
  override fun <A> cancellable(k: ((Either<Throwable, A>) -> Unit) -> CancelToken<ForIO>): Kind<ForIO, A> =
    IO.cancellable(k)
>>>>>>> e9b07cfc

  override fun <A> cancellableF(k: ((Either<Throwable, A>) -> Unit) -> IOOf<CancelToken<ForIO>>): IO<A> =
    IO.cancellableF(k)

  override fun <A, B> CoroutineContext.racePair(fa: Kind<ForIO, A>, fb: Kind<ForIO, B>): IO<RacePair<ForIO, A, B>> =
    IO.racePair(this, fa, fb)

  override fun <A, B, C> CoroutineContext.raceTriple(fa: Kind<ForIO, A>, fb: Kind<ForIO, B>, fc: Kind<ForIO, C>): IO<RaceTriple<ForIO, A, B, C>> =
    IO.raceTriple(this, fa, fb, fc)

  override fun <A, B> parTupledN(ctx: CoroutineContext, fa: Kind<ForIO, A>, fb: Kind<ForIO, B>): IO<Tuple2<A, B>> =
    IO.parTupledN(ctx, fa, fb)

  override fun <A, B, C> parTupledN(ctx: CoroutineContext, fa: Kind<ForIO, A>, fb: Kind<ForIO, B>, fc: Kind<ForIO, C>): IO<Tuple3<A, B, C>> =
    IO.parTupledN(ctx, fa, fb, fc)

  override fun <A, B> CoroutineContext.raceN(fa: Kind<ForIO, A>, fb: Kind<ForIO, B>): IO<Race2<A, B>> =
    IO.raceN(this@raceN, fa, fb)

  override fun <A, B, C> CoroutineContext.raceN(fa: Kind<ForIO, A>, fb: Kind<ForIO, B>, fc: Kind<ForIO, C>): IO<Race3<A, B, C>> =
    IO.raceN(this@raceN, fa, fb, fc)
}

fun IO.Companion.concurrent(dispatchers: Dispatchers<ForIO>): Concurrent<ForIO> = object : IOConcurrent {
  override fun dispatchers(): Dispatchers<ForIO> = dispatchers
}

fun IO.Companion.timer(CF: Concurrent<ForIO>): Timer<ForIO> =
  Timer(CF)

@extension
interface IOEffect : Effect<ForIO>, IOAsync {
  override fun <A> IOOf<A>.runAsync(cb: (Either<Throwable, A>) -> IOOf<Unit>): IO<Unit> =
    fix().runAsync(cb)
}

// FIXME default @extension are temporarily declared in arrow-effects-io-extensions due to multiplatform needs
interface IOConcurrentEffect : ConcurrentEffect<ForIO>, IOEffect, IOConcurrent {

  override fun <A> IOOf<A>.runAsyncCancellable(cb: (Either<Throwable, A>) -> IOOf<Unit>): IO<Disposable> =
    fix().runAsyncCancellable(OnCancel.ThrowCancellationException, cb)
}

fun IO.Companion.concurrentEffect(dispatchers: Dispatchers<ForIO>): ConcurrentEffect<ForIO> = object : IOConcurrentEffect {
  override fun dispatchers(): Dispatchers<ForIO> = dispatchers
}

@extension
interface IOSemigroup<A> : Semigroup<IO<A>> {

  fun AI(): Semigroup<A>

  override fun IO<A>.combine(b: IO<A>): IO<A> =
    flatMap { a1: A -> b.map { a2: A -> AI().run { a1.combine(a2) } } }
}

@extension
interface IOMonoid<A> : Monoid<IO<A>>, IOSemigroup<A> {
  override fun AI(): Monoid<A>

  override fun empty(): IO<A> = IO.just(AI().empty())
}

@extension
interface IOMonadIO : MonadIO<ForIO>, IOMonad {
  override fun <A> IO<A>.liftIO(): Kind<ForIO, A> = this
}

@extension
interface IOUnsafeRun : UnsafeRun<ForIO> {

  override suspend fun <A> unsafe.runBlocking(fa: () -> Kind<ForIO, A>): A = fa().fix().unsafeRunSync()

  override suspend fun <A> unsafe.runNonBlocking(fa: () -> Kind<ForIO, A>, cb: (Either<Throwable, A>) -> Unit): Unit =
    fa().fix().unsafeRunAsync(cb)
}

@extension
interface IOUnsafeCancellableRun : UnsafeCancellableRun<ForIO> {
  override suspend fun <A> unsafe.runBlocking(fa: () -> Kind<ForIO, A>): A = fa().fix().unsafeRunSync()

  override suspend fun <A> unsafe.runNonBlocking(fa: () -> Kind<ForIO, A>, cb: (Either<Throwable, A>) -> Unit) =
    fa().fix().unsafeRunAsync(cb)

  override suspend fun <A> unsafe.runNonBlockingCancellable(onCancel: OnCancel, fa: () -> Kind<ForIO, A>, cb: (Either<Throwable, A>) -> Unit): Disposable =
    fa().fix().unsafeRunAsyncCancellable(onCancel, cb)
}

@extension
interface IODispatchers : Dispatchers<ForIO> {
  override fun default(): CoroutineContext =
    IODispatchers.CommonPool

  override fun io(): CoroutineContext =
    IODispatchers.IOPool
}

@extension
interface IOEnvironment : Environment<ForIO> {
  override fun dispatchers(): Dispatchers<ForIO> =
    IO.dispatchers()

  override fun handleAsyncError(e: Throwable): IO<Unit> =
    IO { println("Found uncaught async exception!"); e.printStackTrace() }
}

@extension
interface IODefaultConcurrent : Concurrent<ForIO>, IOConcurrent {

  override fun dispatchers(): Dispatchers<ForIO> =
    IO.dispatchers()
}

fun IO.Companion.timer(): Timer<ForIO> = Timer(IO.concurrent())

@extension
interface IODefaultConcurrentEffect : ConcurrentEffect<ForIO>, IOConcurrentEffect, IODefaultConcurrent

fun <A> IO.Companion.fx(c: suspend ConcurrentSyntax<ForIO>.() -> A): IO<A> =
  IO.concurrent().fx.concurrent(c).fix()

/**
 * converts this Either to an IO. The resulting IO will evaluate to this Eithers
 * Right value or alternatively to the result of applying the specified function to this Left value.
 */
fun <E, A> Either<E, A>.toIO(f: (E) -> Throwable): IO<A> =
  fold({ IO.raiseError(f(it)) }, { IO.just(it) })

/**
 * converts this Either to an IO. The resulting IO will evaluate to this Eithers
 * Right value or Left exception.
 */
fun <A> Either<Throwable, A>.toIO(): IO<A> =
  toIO(::identity)<|MERGE_RESOLUTION|>--- conflicted
+++ resolved
@@ -197,13 +197,8 @@
   override fun <A> Kind<ForIO, A>.fork(coroutineContext: CoroutineContext): IO<Fiber<ForIO, A>> =
     fix().fork(coroutineContext)
 
-<<<<<<< HEAD
-  override fun <A> cancelable(k: ((Either<Throwable, A>) -> Unit) -> CancelToken<ForIO>): IO<A> =
-    IO.cancelable(k)
-=======
   override fun <A> cancellable(k: ((Either<Throwable, A>) -> Unit) -> CancelToken<ForIO>): Kind<ForIO, A> =
     IO.cancellable(k)
->>>>>>> e9b07cfc
 
   override fun <A> cancellableF(k: ((Either<Throwable, A>) -> Unit) -> IOOf<CancelToken<ForIO>>): IO<A> =
     IO.cancellableF(k)
