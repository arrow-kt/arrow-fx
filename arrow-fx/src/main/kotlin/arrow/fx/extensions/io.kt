package arrow.fx.extensions

import arrow.Kind
import arrow.core.Either
import arrow.core.Eval
import arrow.core.Tuple2
import arrow.core.Tuple3
import arrow.core.Left
import arrow.core.Right
import arrow.extension
import arrow.fx.IO
import arrow.fx.IOPartialOf
import arrow.fx.IOResult
import arrow.fx.typeclasses.ExitCase2
import arrow.fx.IODispatchers
import arrow.fx.IOOf
import arrow.fx.MVar
import arrow.fx.OnCancel
import arrow.fx.Promise
import arrow.fx.Race2
import arrow.fx.Race3
import arrow.fx.RacePair
import arrow.fx.RaceTriple
import arrow.fx.Ref
import arrow.fx.Semaphore
import arrow.fx.Timer
import arrow.fx.extensions.io.dispatchers.dispatchers
import arrow.fx.extensions.io.concurrent.concurrent
import arrow.fx.fix
import arrow.fx.typeclasses.Async
import arrow.fx.typeclasses.Bracket
import arrow.fx.typeclasses.CancelToken
import arrow.fx.typeclasses.Concurrent
import arrow.fx.typeclasses.ConcurrentSyntax
import arrow.fx.typeclasses.Dispatchers
import arrow.fx.typeclasses.Disposable
import arrow.fx.typeclasses.Duration
import arrow.fx.typeclasses.Environment
import arrow.fx.typeclasses.ExitCase
import arrow.fx.typeclasses.Fiber
import arrow.fx.typeclasses.MonadDefer
import arrow.fx.typeclasses.MonadIO
import arrow.fx.typeclasses.Proc
import arrow.fx.typeclasses.ProcF
import arrow.fx.typeclasses.UnsafeCancellableRun
import arrow.fx.typeclasses.UnsafeRun
import arrow.fx.unsafeRunAsync
import arrow.fx.unsafeRunAsyncCancellable
import arrow.fx.unsafeRunSync
import arrow.typeclasses.Applicative
import arrow.typeclasses.ApplicativeError
import arrow.typeclasses.Apply
import arrow.typeclasses.Continuation
import arrow.typeclasses.Functor
import arrow.typeclasses.Monad
import arrow.typeclasses.MonadError
import arrow.typeclasses.MonadThrow
import arrow.typeclasses.Monoid
import arrow.typeclasses.Semigroup
import arrow.typeclasses.SemigroupK
import arrow.typeclasses.stateStack
import arrow.typeclasses.suspended.BindSyntax
import arrow.unsafe
import java.lang.AssertionError
import kotlin.coroutines.CoroutineContext
import kotlin.coroutines.EmptyCoroutineContext
import kotlin.coroutines.intrinsics.COROUTINE_SUSPENDED
import kotlin.coroutines.intrinsics.suspendCoroutineUninterceptedOrReturn
import kotlin.coroutines.resume
import kotlin.coroutines.startCoroutine
import arrow.fx.ap as Ap
import arrow.fx.flatMap as FlatMap
import arrow.fx.handleErrorWith as HandleErrorWith
import arrow.fx.redeemWith as RedeemWith
import arrow.fx.bracketCase as BracketCase
import arrow.fx.bracket as Bracket
import arrow.fx.fork as Fork
import arrow.fx.guarantee as Guarantee
import arrow.fx.guaranteeCase as GuaranteeCase
import arrow.fx.onCancel as OnCancel

@extension
interface IOFunctor<E> : Functor<IOPartialOf<E>> {
  override fun <A, B> IOOf<E, A>.map(f: (A) -> B): IO<E, B> =
    fix().map(f)
}

@extension
interface IOApply<E> : Apply<IOPartialOf<E>> {
  override fun <A, B> IOOf<E, A>.ap(ff: IOOf<E, (A) -> B>): IO<E, B> =
    Ap(ff)

  override fun <A, B> IOOf<E, A>.apEval(ff: Eval<IOOf<E, (A) -> B>>): Eval<IO<E, B>> =
    Eval.now(Ap(IO.defer { ff.value() }))

  override fun <A, B> IOOf<E, A>.map(f: (A) -> B): IO<E, B> =
    fix().map(f)
}

@extension
interface IOApplicative<E> : Applicative<IOPartialOf<E>> {
  override fun <A> just(a: A): IO<E, A> =
    IO.just(a)

  override fun <A, B> IOOf<E, A>.ap(ff: IOOf<E, (A) -> B>): IO<E, B> =
    Ap(ff)

  override fun <A, B> IOOf<E, A>.apEval(ff: Eval<IOOf<E, (A) -> B>>): Eval<IO<E, B>> =
    Eval.now(Ap(IO.defer { ff.value() }))

  override fun <A, B> IOOf<E, A>.map(f: (A) -> B): IO<E, B> =
    fix().map(f)
}

@extension
interface IOMonad<E> : Monad<IOPartialOf<E>>, IOApplicative<E> {
  override fun <A, B> IOOf<E, A>.flatMap(f: (A) -> IOOf<E, B>): IO<E, B> =
    FlatMap(f)

  override fun <A, B> tailRecM(a: A, f: (A) -> IOOf<E, Either<A, B>>): IO<E, B> =
    IO.tailRecM(a, f)

  override fun <A, B> IOOf<E, A>.map(f: (A) -> B): IO<E, B> =
    fix().map(f)

  override fun <A, B> IOOf<E, A>.ap(ff: IOOf<E, (A) -> B>): IO<E, B> =
    Ap(ff)

  override fun <A, B> IOOf<E, A>.apEval(ff: Eval<IOOf<E, (A) -> B>>): Eval<IO<E, B>> =
    Eval.now(Ap(IO.defer { ff.value() }))
}

@extension
interface IOApplicativeError<E> : ApplicativeError<IOPartialOf<E>, Throwable>, IOApplicative<E> {
  override fun <A> IOOf<E, A>.attempt(): IO<E, Either<Throwable, A>> =
    fix().attempt()

  override fun <A> IOOf<E, A>.handleErrorWith(f: (Throwable) -> IOOf<E, A>): IO<E, A> =
    HandleErrorWith(f, { e -> IO.raiseError(e) })

  override fun <A> IOOf<E, A>.handleError(f: (Throwable) -> A): IO<E, A> =
    HandleErrorWith({ t -> IO.just(f(t)) }, { e -> IO.raiseError<E, A>(e) })

  override fun <A, B> IOOf<E, A>.redeem(fe: (Throwable) -> B, fb: (A) -> B): IO<E, B> =
    RedeemWith({ t -> IO.just(fe(t)) }, { e -> IO.raiseError<E, B>(e) }, { a -> IO.just(fb(a)) })

  override fun <A> raiseError(e: Throwable): IO<E, A> =
    IO.raiseException(e)

  override fun <A, B> IOOf<E, A>.apEval(ff: Eval<IOOf<E, (A) -> B>>): Eval<IO<E, B>> =
    Eval.now(Ap(IO.defer { ff.value() }))
}

@extension
interface IOMonadError<E> : MonadError<IOPartialOf<E>, Throwable>, IOApplicativeError<E>, IOMonad<E> {

  override fun <A> just(a: A): IO<Nothing, A> = IO.just(a)

  override fun <A, B> IOOf<E, A>.ap(ff: IOOf<E, (A) -> B>): IO<E, B> =
    Ap(ff)

  override fun <A, B> IOOf<E, A>.map(f: (A) -> B): IO<E, B> =
    fix().map(f)

  override fun <A> IOOf<E, A>.attempt(): IO<E, Either<Throwable, A>> =
    fix().attempt()

  override fun <A> IOOf<E, A>.handleErrorWith(f: (Throwable) -> IOOf<E, A>): IO<E, A> =
    HandleErrorWith(f, { e -> IO.raiseError(e) })

  override fun <A, B> IOOf<E, A>.redeemWith(fe: (Throwable) -> IOOf<E, B>, fb: (A) -> IOOf<E, B>): IO<E, B> =
    RedeemWith({ t -> fe(t) }, { e -> IO.raiseError(e) }, { a -> fb(a) })

  override fun <A> raiseError(e: Throwable): IO<Nothing, A> =
    IO.raiseException(e)

  override fun <A, B> IOOf<E, A>.apEval(ff: Eval<IOOf<E, (A) -> B>>): Eval<IO<E, B>> =
    Eval.now(Ap(IO.defer { ff.value() }))
}

@extension
interface IOMonadThrow<E> : MonadThrow<IOPartialOf<E>>, IOMonadError<E>

@extension
interface IOBracket<E> : Bracket<IOPartialOf<E>, Throwable>, IOMonadThrow<E> {
  override fun <A, B> IOOf<E, A>.bracketCase(release: (A, ExitCase<Throwable>) -> IOOf<E, Unit>, use: (A) -> IOOf<E, B>): IO<E, B> =
    // Capture `E` into `Either`
    RedeemWith({ t -> IO.raiseException<Either<E, A>>(t) }, { e -> IO.just(Left(e)) }, { a -> IO.just(Right(a)) })
      .BracketCase<Either<E, A>, E, Either<E, B>>(release = { a, ex ->
        when (a) {
          is Either.Right -> { // Release resource.
            when (ex) {
              ExitCase2.Completed -> release(a.b, ExitCase.Completed).fix()
              ExitCase2.Cancelled -> release(a.b, ExitCase.Cancelled).fix()
              is ExitCase2.Exception -> release(a.b, ExitCase.Error(ex.exception)).fix()
              is ExitCase2.Error -> throw AssertionError("Unreachable") // E is `Nothing`.
            }
          }
          is Either.Left -> IO.just(Unit) // Short-circuit
        }
      }, use = {
        when (it) {
          is Either.Right -> use(it.b).map { b -> Right(b) } // Resource acquired
          is Either.Left -> IO.just(it) // Short-circuit
        }
      }).flatMap { res ->
        when (res) { // Lift Either back into IO
          is Either.Right -> IO.just(res.b)
          is Either.Left -> IO.raiseError<E, B>(res.a)
        }
      }

  override fun <A, B> IOOf<E, A>.bracket(release: (A) -> IOOf<E, Unit>, use: (A) -> IOOf<E, B>): IO<E, B> =
    Bracket<E, A, B>(release, use)

  override fun <A> IOOf<E, A>.guarantee(finalizer: IOOf<E, Unit>): IO<E, A> =
    Guarantee(finalizer)

  override fun <A> IOOf<E, A>.guaranteeCase(finalizer: (ExitCase<Throwable>) -> IOOf<E, Unit>): IO<E, A> {
    val redeemed: IO<E, Either<E, A>> = RedeemWith({ t -> IO.raiseException<Either<E, A>>(t) }, { e -> IO.just(Left(e)) }, { a -> IO.just(Right(a)) }) // Capture `E` into `Either`
    return redeemed.GuaranteeCase { case ->
      when (case) {
        ExitCase2.Completed -> finalizer(ExitCase.Completed)
        ExitCase2.Cancelled -> finalizer(ExitCase.Cancelled)
        is ExitCase2.Exception -> finalizer(ExitCase.Error(case.exception))
        is ExitCase2.Error -> throw AssertionError("Unreachable") // E is `Nothing`.
      }
    }.flatMap { res: Either<E, A> ->
      when (res) { // Lift Either back into IO
        is Either.Right -> IO.just(res.b)
        is Either.Left -> IO.raiseError<E, A>(res.a)
      }
    }
  }

  override fun <A> IOOf<E, A>.onCancel(finalizer: IOOf<E, Unit>): IO<E, A> =
    OnCancel(finalizer)
}

@extension
interface IOMonadDefer<E> : MonadDefer<IOPartialOf<E>>, IOBracket<E> {
  override fun <A> defer(fa: () -> IOOf<E, A>): IO<E, A> =
    IO.defer(fa)

  override fun lazy(): IO<Nothing, Unit> = IO.lazy
}

@extension
interface IOAsync<E> : Async<IOPartialOf<E>>, IOMonadDefer<E> {
  override fun <A> async(fa: Proc<A>): IO<E, A> =
    IO.async { cb ->
      fa { result ->
        when (result) {
          is Either.Left -> cb(IOResult.Exception(result.a))
          is Either.Right -> cb(IOResult.Success(result.b))
        }
      }
    }

  override fun <A> asyncF(k: ProcF<IOPartialOf<E>, A>): IO<E, A> =
    IO.asyncF { cb ->
      k { result ->
        when (result) {
          is Either.Left -> cb(IOResult.Exception(result.a))
          is Either.Right -> cb(IOResult.Success(result.b))
        }
      }
    }

  override fun <A> IOOf<E, A>.continueOn(ctx: CoroutineContext): IO<E, A> =
    fix().continueOn(ctx)

  override fun <A> effect(ctx: CoroutineContext, f: suspend () -> A): IO<Nothing, A> =
    IO.effect(ctx, f)

  override fun <A> effect(f: suspend () -> A): IO<Nothing, A> =
    IO.effect(f)
}

interface IOConcurrent<EE> : Concurrent<IOPartialOf<EE>>, IOAsync<EE> {
  override fun <A> Kind<IOPartialOf<EE>, A>.fork(ctx: CoroutineContext): IO<EE, Fiber<IOPartialOf<EE>, A>> =
    Fork(ctx)

  override fun <A> cancellable(k: ((Either<Throwable, A>) -> Unit) -> CancelToken<IOPartialOf<EE>>): IO<EE, A> =
    IO.cancellable { cb ->
      k { result ->
        when (result) {
          is Either.Left -> cb(IOResult.Exception(result.a))
          is Either.Right -> cb(IOResult.Success(result.b))
        }
      }
    }

  override fun <A> cancellableF(k: ((Either<Throwable, A>) -> Unit) -> IOOf<EE, CancelToken<IOPartialOf<EE>>>): IO<EE, A> =
    IO.cancellableF { cb ->
      k { result ->
        when (result) {
          is Either.Left -> cb(IOResult.Exception(result.a))
          is Either.Right -> cb(IOResult.Success(result.b))
        }
      }
    }

  override fun <A, B> CoroutineContext.racePair(fa: Kind<IOPartialOf<EE>, A>, fb: Kind<IOPartialOf<EE>, B>): IO<EE, RacePair<IOPartialOf<EE>, A, B>> =
    IO.racePair(this, fa, fb)

  override fun <A, B, C> CoroutineContext.raceTriple(fa: Kind<IOPartialOf<EE>, A>, fb: Kind<IOPartialOf<EE>, B>, fc: Kind<IOPartialOf<EE>, C>): IO<EE, RaceTriple<IOPartialOf<EE>, A, B, C>> =
    IO.raceTriple(this, fa, fb, fc)

  override fun <A, B> parTupledN(ctx: CoroutineContext, fa: Kind<IOPartialOf<EE>, A>, fb: Kind<IOPartialOf<EE>, B>): IO<EE, Tuple2<A, B>> =
    IO.parTupledN(ctx, fa, fb)

  override fun <A, B, C> parTupledN(ctx: CoroutineContext, fa: Kind<IOPartialOf<EE>, A>, fb: Kind<IOPartialOf<EE>, B>, fc: Kind<IOPartialOf<EE>, C>): IO<EE, Tuple3<A, B, C>> =
    IO.parTupledN(ctx, fa, fb, fc)

  override fun <A, B> CoroutineContext.raceN(fa: Kind<IOPartialOf<EE>, A>, fb: Kind<IOPartialOf<EE>, B>): IO<EE, Race2<A, B>> =
    IO.raceN(this@raceN, fa, fb)

  override fun <A, B, C> CoroutineContext.raceN(fa: Kind<IOPartialOf<EE>, A>, fb: Kind<IOPartialOf<EE>, B>, fc: Kind<IOPartialOf<EE>, C>): IO<EE, Race3<A, B, C>> =
    IO.raceN(this@raceN, fa, fb, fc)
}

fun <EE> IO.Companion.concurrent(dispatchers: Dispatchers<IOPartialOf<EE>>): Concurrent<IOPartialOf<EE>> = object : IOConcurrent<EE> {
  override fun dispatchers(): Dispatchers<IOPartialOf<EE>> = dispatchers
}

fun <EE> IO.Companion.timer(CF: Concurrent<IOPartialOf<EE>>): Timer<IOPartialOf<EE>> =
  Timer(CF)

@extension
interface IOSemigroup<E, A> : Semigroup<IO<E, A>> {

  fun AI(): Semigroup<A>

  override fun IO<E, A>.combine(b: IO<E, A>): IO<E, A> =
    FlatMap { a1: A -> b.map { a2: A -> AI().run { a1.combine(a2) } } }
}

@extension
<<<<<<< HEAD
interface IOMonoid<E, A> : Monoid<IO<E, A>>, IOSemigroup<E, A> {
  override fun AI(): Monoid<A>

  override fun empty(): IO<E, A> = IO.just(AI().empty())
}

interface IOUnsafeRun : UnsafeRun<IOPartialOf<Nothing>> {

  override suspend fun <A> unsafe.runBlocking(fa: () -> Kind<IOPartialOf<Nothing>, A>): A =
    fa().unsafeRunSync()

  override suspend fun <A> unsafe.runNonBlocking(fa: () -> Kind<IOPartialOf<Nothing>, A>, cb: (Either<Throwable, A>) -> Unit): Unit =
    fa().unsafeRunAsync(cb)
=======
interface IOSemigroup<A> : Semigroup<IO<A>> {

  fun SG(): Semigroup<A>

  override fun IO<A>.combine(b: IO<A>): IO<A> =
    flatMap { a1: A -> b.map { a2: A -> SG().run { a1.combine(a2) } } }
}

@extension
interface IOMonoid<A> : Monoid<IO<A>>, IOSemigroup<A> {
  override fun SG(): Monoid<A>

  override fun empty(): IO<A> = IO.just(SG().empty())
>>>>>>> 56b4da53
}

interface IOMonadIO : MonadIO<IOPartialOf<Nothing>>, IOMonad<Nothing> {
  override fun <A> IO<Nothing, A>.liftIO(): IO<Nothing, A> = this
}

private val MonadIO: MonadIO<IOPartialOf<Nothing>> =
  object : IOMonadIO {}

fun IO.Companion.monadIO(): MonadIO<IOPartialOf<Nothing>> =
  MonadIO

private val UnsafeRun: IOUnsafeRun =
  object : IOUnsafeRun {}

fun IO.Companion.unsafeRun(): UnsafeRun<IOPartialOf<Nothing>> =
  UnsafeRun

fun <A> unsafe.runBlocking(fa: () -> IOOf<Nothing, A>): A = invoke {
  UnsafeRun.run { runBlocking(fa) }
}

fun <A> unsafe.runNonBlocking(fa: () -> Kind<IOPartialOf<Nothing>, A>, cb: (Either<Throwable, A>) -> Unit): Unit = invoke {
  UnsafeRun.run { runNonBlocking(fa, cb) }
}

interface IOUnsafeCancellableRun : UnsafeCancellableRun<IOPartialOf<Nothing>>, IOUnsafeRun {
  override suspend fun <A> unsafe.runNonBlockingCancellable(onCancel: OnCancel, fa: () -> Kind<IOPartialOf<Nothing>, A>, cb: (Either<Throwable, A>) -> Unit): Disposable =
    fa().unsafeRunAsyncCancellable(onCancel, cb)
}

private val UnsafeCancellableRun: IOUnsafeCancellableRun =
  object : IOUnsafeCancellableRun {}

fun IO.Companion.unsafeCancellableRun(): UnsafeCancellableRun<IOPartialOf<Nothing>> =
  UnsafeCancellableRun

fun <A> unsafe.runNonBlockingCancellable(onCancel: OnCancel, fa: () -> Kind<IOPartialOf<Nothing>, A>, cb: (Either<Throwable, A>) -> Unit): Disposable =
  invoke {
    UnsafeCancellableRun.run {
      runNonBlockingCancellable(onCancel, fa, cb)
    }
  }

@extension
interface IODispatchers<E> : Dispatchers<IOPartialOf<E>> {
  override fun default(): CoroutineContext =
    IODispatchers.CommonPool

  override fun io(): CoroutineContext =
    IODispatchers.IOPool
}

@extension
interface IOEnvironment<E> : Environment<IOPartialOf<E>> {
  override fun dispatchers(): Dispatchers<IOPartialOf<E>> =
    IO.dispatchers()

  override fun handleAsyncError(e: Throwable): IO<Nothing, Unit> =
    IO { println("Found uncaught async exception!"); e.printStackTrace() }
}

@extension
interface IODefaultConcurrent<EE> : Concurrent<IOPartialOf<EE>>, IOConcurrent<EE> {

  override fun dispatchers(): Dispatchers<IOPartialOf<EE>> =
    IO.dispatchers()
}

fun <E> IO.Companion.timer(): Timer<IOPartialOf<E>> = Timer(IO.concurrent())

fun <E, A> IO.Companion.fx(c: suspend IOSyntax<E>.() -> A): IO<E, A> =
  defer {
    val continuation = IOContinuation<E, A>()
    val wrapReturn: suspend IOContinuation<E, *>.() -> IO<E, A> = { just(c()) }
    wrapReturn.startCoroutine(continuation, continuation)
    continuation.returnedMonad().fix()
  }

@JvmName("fxIO")
fun <A> IO.Companion.fx(c: suspend ConcurrentSyntax<IOPartialOf<Nothing>>.() -> A): IO<Nothing, A> =
  IO.concurrent<Nothing>().fx.concurrent(c).fix()

/**
 * converts this Either to an IO. The resulting IO will evaluate to this Eithers
 * Right value or alternatively to the result of applying the specified function to this Left value.
 */
fun <A> Either<Throwable, A>.toIOException(): IO<Nothing, A> =
  fold({ IO.raiseException(it) }, { IO.just(it) })

/**
 * converts this Either to an IO. The resulting IO will evaluate to this Eithers
 * Right value or Left error value
 */
fun <E, A> Either<E, A>.toIO(): IO<E, A> =
  fold({ IO.raiseError(it) }, { IO.just(it) })

interface IOSyntax<E> : BindSyntax<IOPartialOf<E>> {
  suspend fun continueOn(ctx: CoroutineContext): Unit =
    IO.unit.continueOn(ctx).bind()

  fun <A> Iterable<IOOf<E, A>>.parSequence(ctx: CoroutineContext): IO<E, List<A>> =
    IO.concurrent<E>().run { parSequence(ctx).fix() }

  fun <A> Iterable<IOOf<E, A>>.parSequence(): IO<E, List<A>> =
    parSequence(IO.dispatchers<E>().default())

  fun <A, B> Iterable<A>.parTraverse(ctx: CoroutineContext, f: (A) -> IOOf<E, B>): IO<E, List<B>> =
    IO.concurrent<E>().run { parTraverse(ctx, f) }.fix()

  fun <A, B> Iterable<A>.parTraverse(f: (A) -> IOOf<E, B>): IO<E, List<B>> =
    parTraverse(IO.dispatchers<E>().default(), f)

  fun <A> Ref(a: A): IO<Nothing, Ref<IOPartialOf<Nothing>, A>> =
    Ref.invoke(IO.concurrent<Nothing>(), a).fix()

  fun <A> Promise(): IO<Nothing, Promise<IOPartialOf<Nothing>, A>> =
    Promise<IOPartialOf<Nothing>, A>(IO.concurrent<Nothing>()).fix()

  fun Semaphore(n: Long): IO<Nothing, Semaphore<IOPartialOf<Nothing>>> =
    Semaphore(n, IO.concurrent<Nothing>()).fix()

  fun <A> MVar(a: A): IO<Nothing, MVar<IOPartialOf<Nothing>, A>> =
    MVar(a, IO.concurrent<Nothing>()).fix()

  /**
   * Create an empty [MVar] or mutable variable structure to be used for thread-safe sharing.
   *
   * @see MVar
   * @see [MVar] for more usage details.
   */
  fun <A> MVar(): IO<Nothing, MVar<IOPartialOf<Nothing>, A>> =
    MVar.empty<IOPartialOf<Nothing>, A>(IO.concurrent<Nothing>()).fix()

  fun <E, A> IOOf<E, A>.waitFor(duration: Duration, default: IOOf<E, A>): IO<E, A> =
    IO.raceN(EmptyCoroutineContext, IO.sleep(duration), this).FlatMap {
      it.fold(
        { default },
        { a -> IO.just(a) }
      )
    }
}

open class IOContinuation<E, A>(override val context: CoroutineContext = EmptyCoroutineContext) : Continuation<IO<E, A>>, IOSyntax<E> {

  override fun resume(value: IO<E, A>) {
    returnedMonad = value
  }

  @Suppress("UNCHECKED_CAST")
  override fun resumeWithException(exception: Throwable) {
    throw exception
  }

  protected lateinit var returnedMonad: IO<E, A>

  open fun returnedMonad(): IO<E, A> = returnedMonad

  override suspend fun <B> IOOf<E, B>.bind(): B =
    suspendCoroutineUninterceptedOrReturn { c ->
      val labelHere = c.stateStack // save the whole coroutine stack labels
      returnedMonad = this.FlatMap { x: B ->
        c.stateStack = labelHere
        c.resume(x)
        returnedMonad
      }
      COROUTINE_SUSPENDED
    }
}

@extension
interface IOSemigroupK<E> : SemigroupK<IOPartialOf<E>> {
  override fun <A> IOOf<E, A>.combineK(y: IOOf<E, A>): IO<E, A> =
    (this.fix() to y.fix()).let { (l, r) ->
      l.HandleErrorWith({ r }, { r })
    }
}<|MERGE_RESOLUTION|>--- conflicted
+++ resolved
@@ -330,18 +330,17 @@
 @extension
 interface IOSemigroup<E, A> : Semigroup<IO<E, A>> {
 
-  fun AI(): Semigroup<A>
+  fun SG(): Semigroup<A>
 
   override fun IO<E, A>.combine(b: IO<E, A>): IO<E, A> =
-    FlatMap { a1: A -> b.map { a2: A -> AI().run { a1.combine(a2) } } }
-}
-
-@extension
-<<<<<<< HEAD
+    FlatMap { a1: A -> b.map { a2: A -> SG().run { a1.combine(a2) } } }
+}
+
+@extension
 interface IOMonoid<E, A> : Monoid<IO<E, A>>, IOSemigroup<E, A> {
-  override fun AI(): Monoid<A>
-
-  override fun empty(): IO<E, A> = IO.just(AI().empty())
+  override fun SG(): Monoid<A>
+
+  override fun empty(): IO<E, A> = IO.just(SG().empty())
 }
 
 interface IOUnsafeRun : UnsafeRun<IOPartialOf<Nothing>> {
@@ -351,21 +350,6 @@
 
   override suspend fun <A> unsafe.runNonBlocking(fa: () -> Kind<IOPartialOf<Nothing>, A>, cb: (Either<Throwable, A>) -> Unit): Unit =
     fa().unsafeRunAsync(cb)
-=======
-interface IOSemigroup<A> : Semigroup<IO<A>> {
-
-  fun SG(): Semigroup<A>
-
-  override fun IO<A>.combine(b: IO<A>): IO<A> =
-    flatMap { a1: A -> b.map { a2: A -> SG().run { a1.combine(a2) } } }
-}
-
-@extension
-interface IOMonoid<A> : Monoid<IO<A>>, IOSemigroup<A> {
-  override fun SG(): Monoid<A>
-
-  override fun empty(): IO<A> = IO.just(SG().empty())
->>>>>>> 56b4da53
 }
 
 interface IOMonadIO : MonadIO<IOPartialOf<Nothing>>, IOMonad<Nothing> {
