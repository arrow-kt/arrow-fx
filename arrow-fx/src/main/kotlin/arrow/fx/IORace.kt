--- conflicted
+++ resolved
@@ -78,69 +78,35 @@
    */
   fun <EE, A, B> raceN(
     ctx: CoroutineContext,
-<<<<<<< HEAD
     ioA: IOOf<EE, A>,
     ioB: IOOf<EE, B>
   ): IO<EE, Race2<A, B>> =
-    racePairCancellable(ctx, ioA, ioB)
-=======
-    ioA: IOOf<A>,
-    ioB: IOOf<B>
-  ): IO<Race2<A, B>> =
     race2(ctx, ioA, ioB)
->>>>>>> 210f746c
 
   /**
    * @see raceN
    */
   fun <EE, A, B, C> raceN(
     ctx: CoroutineContext,
-<<<<<<< HEAD
     ioA: IOOf<EE, A>,
     ioB: IOOf<EE, B>,
     ioC: IOOf<EE, C>
   ): IO<EE, Race3<out A, out B, out C>> =
-    raceN(ctx,
-      raceN(ctx, ioA, ioB),
-      ioC
-    ).map {
-      it.fold(
-        { it.fold({ a -> Race3.First(a) }, { b -> Race3.Second(b) }) },
-        { c -> Race3.Third(c) }
-      )
-    }
-=======
-    ioA: IOOf<A>,
-    ioB: IOOf<B>,
-    ioC: IOOf<C>
-  ): IO<Race3<out A, out B, out C>> =
     race3(ctx, ioA, ioB, ioC)
->>>>>>> 210f746c
 
   /**
    * @see raceN
    */
   fun <EE, A, B, C, D> raceN(
     ctx: CoroutineContext,
-<<<<<<< HEAD
     ioA: IOOf<EE, A>,
     ioB: IOOf<EE, B>,
     ioC: IOOf<EE, C>,
     ioD: IOOf<EE, D>
   ): IO<EE, Race4<out A, out B, out C, out D>> =
-    raceN(ctx,
-      raceN(ctx, ioA, ioB),
-      raceN(ctx, ioC, ioD)
-=======
-    ioA: IOOf<A>,
-    ioB: IOOf<B>,
-    ioC: IOOf<C>,
-    ioD: IOOf<D>
-  ): IO<Race4<out A, out B, out C, out D>> =
     race2(ctx,
       race2(ctx, ioA, ioB),
       race2(ctx, ioC, ioD)
->>>>>>> 210f746c
     ).map { res ->
       res.fold(
         { it.fold({ a -> Race4.First(a) }, { b -> Race4.Second(b) }) },
@@ -153,27 +119,15 @@
    */
   fun <EE, A, B, C, D, E> raceN(
     ctx: CoroutineContext,
-<<<<<<< HEAD
     ioA: IOOf<EE, A>,
     ioB: IOOf<EE, B>,
     ioC: IOOf<EE, C>,
     ioD: IOOf<EE, D>,
     ioE: IOOf<EE, E>
   ): IO<EE, Race5<out A, out B, out C, out D, out E>> =
-    raceN(ctx,
-      raceN(ctx, ioA, ioB, ioC),
-      raceN(ctx, ioD, ioE)
-=======
-    ioA: IOOf<A>,
-    ioB: IOOf<B>,
-    ioC: IOOf<C>,
-    ioD: IOOf<D>,
-    ioE: IOOf<E>
-  ): IO<Race5<out A, out B, out C, out D, out E>> =
     race2(ctx,
       race3(ctx, ioA, ioB, ioC),
       race2(ctx, ioD, ioE)
->>>>>>> 210f746c
     ).map { res ->
       res.fold(
         { race3 -> race3.fold({ a -> Race5.First(a) }, { b -> Race5.Second(b) }, { c -> Race5.Third(c) }) },
@@ -186,7 +140,6 @@
    */
   fun <EE, A, B, C, D, E, F> raceN(
     ctx: CoroutineContext,
-<<<<<<< HEAD
     ioA: IOOf<EE, A>,
     ioB: IOOf<EE, B>,
     ioC: IOOf<EE, C>,
@@ -194,21 +147,9 @@
     ioE: IOOf<EE, E>,
     ioF: IOOf<EE, F>
   ): IO<EE, Race6<out A, out B, out C, out D, out E, out F>> =
-    raceN(ctx,
-      raceN(ctx, ioA, ioB, ioC),
-      raceN(ctx, ioD, ioE, ioF)
-=======
-    ioA: IOOf<A>,
-    ioB: IOOf<B>,
-    ioC: IOOf<C>,
-    ioD: IOOf<D>,
-    ioE: IOOf<E>,
-    ioF: IOOf<F>
-  ): IO<Race6<out A, out B, out C, out D, out E, out F>> =
     race2(ctx,
       race3(ctx, ioA, ioB, ioC),
       race3(ctx, ioD, ioE, ioF)
->>>>>>> 210f746c
     ).map { res ->
       res.fold(
         { race3 -> race3.fold({ a -> Race6.First(a) }, { b -> Race6.Second(b) }, { c -> Race6.Third(c) }) },
@@ -221,7 +162,6 @@
    */
   fun <EE, A, B, C, D, E, F, G> raceN(
     ctx: CoroutineContext,
-<<<<<<< HEAD
     ioA: IOOf<EE, A>,
     ioB: IOOf<EE, B>,
     ioC: IOOf<EE, C>,
@@ -230,24 +170,10 @@
     ioF: IOOf<EE, F>,
     ioG: IOOf<EE, G>
   ): IO<EE, Race7<out A, out B, out C, out D, out E, out F, out G>> =
-    raceN(ctx,
-      raceN(ctx, ioA, ioB, ioC),
-      raceN(ctx, ioD, ioE),
-      raceN(ctx, ioF, ioG)
-=======
-    ioA: IOOf<A>,
-    ioB: IOOf<B>,
-    ioC: IOOf<C>,
-    ioD: IOOf<D>,
-    ioE: IOOf<E>,
-    ioF: IOOf<F>,
-    ioG: IOOf<G>
-  ): IO<Race7<out A, out B, out C, out D, out E, out F, out G>> =
     race3(ctx,
       race3(ctx, ioA, ioB, ioC),
       race2(ctx, ioD, ioE),
       race2(ctx, ioF, ioG)
->>>>>>> 210f746c
     ).map { res ->
       res.fold(
         { race3 -> race3.fold({ a -> Race7.First(a) }, { b -> Race7.Second(b) }, { c -> Race7.Third(c) }) },
@@ -261,7 +187,6 @@
    */
   fun <EE, A, B, C, D, E, F, G, H> raceN(
     ctx: CoroutineContext,
-<<<<<<< HEAD
     ioA: IOOf<EE, A>,
     ioB: IOOf<EE, B>,
     ioC: IOOf<EE, C>,
@@ -271,25 +196,10 @@
     ioG: IOOf<EE, G>,
     ioH: IOOf<EE, H>
   ): IO<EE, Race8<out A, out B, out C, out D, out E, out F, out G, out H>> =
-    raceN(ctx,
-      raceN(ctx, ioA, ioB, ioC),
-      raceN(ctx, ioD, ioE, ioF),
-      raceN(ctx, ioG, ioH)
-=======
-    ioA: IOOf<A>,
-    ioB: IOOf<B>,
-    ioC: IOOf<C>,
-    ioD: IOOf<D>,
-    ioE: IOOf<E>,
-    ioF: IOOf<F>,
-    ioG: IOOf<G>,
-    ioH: IOOf<H>
-  ): IO<Race8<out A, out B, out C, out D, out E, out F, out G, out H>> =
     race3(ctx,
       race3(ctx, ioA, ioB, ioC),
       race3(ctx, ioD, ioE, ioF),
       race2(ctx, ioG, ioH)
->>>>>>> 210f746c
     ).map { res ->
       res.fold(
         { race3 -> race3.fold({ a -> Race8.First(a) }, { b -> Race8.Second(b) }, { c -> Race8.Third(c) }) },
@@ -303,7 +213,6 @@
    */
   fun <EE, A, B, C, D, E, F, G, H, I> raceN(
     ctx: CoroutineContext,
-<<<<<<< HEAD
     ioA: IOOf<EE, A>,
     ioB: IOOf<EE, B>,
     ioC: IOOf<EE, C>,
@@ -314,26 +223,10 @@
     ioH: IOOf<EE, H>,
     ioI: IOOf<EE, I>
   ): IO<EE, Race9<out A, out B, out C, out D, out E, out F, out G, out H, out I>> =
-    raceN(ctx,
-      raceN(ctx, ioA, ioB, ioC),
-      raceN(ctx, ioD, ioE, ioF),
-      raceN(ctx, ioG, ioH, ioI)
-=======
-    ioA: IOOf<A>,
-    ioB: IOOf<B>,
-    ioC: IOOf<C>,
-    ioD: IOOf<D>,
-    ioE: IOOf<E>,
-    ioF: IOOf<F>,
-    ioG: IOOf<G>,
-    ioH: IOOf<H>,
-    ioI: IOOf<I>
-  ): IO<Race9<out A, out B, out C, out D, out E, out F, out G, out H, out I>> =
     race3(ctx,
       race3(ctx, ioA, ioB, ioC),
       race3(ctx, ioD, ioE, ioF),
       race3(ctx, ioG, ioH, ioI)
->>>>>>> 210f746c
     ).map { res ->
       res.fold(
         { race3 -> race3.fold({ a -> Race9.First(a) }, { b -> Race9.Second(b) }, { c -> Race9.Third(c) }) },
@@ -342,16 +235,8 @@
       )
     }
 
-<<<<<<< HEAD
-  /**
-   * Implementation for `IO.racePair`, but this way it is more efficient,
-   * as we no longer have to keep internal promises.
-   */
-  private fun <E, A, B> racePairCancellable(ctx: CoroutineContext, ioA: IOOf<E, A>, ioB: IOOf<E, B>): IO<E, Either<A, B>> {
-=======
   /** Implementation for `IO.raceN` arity 2, this way it is more efficient than racePair, as we no longer have to keep internal promises. */
-  private fun <A, B> race2(ctx: CoroutineContext, ioA: IOOf<A>, ioB: IOOf<B>): IO<Either<A, B>> {
->>>>>>> 210f746c
+  private fun <E, A, B> race2(ctx: CoroutineContext, ioA: IOOf<E, A>, ioB: IOOf<E, B>): IO<E, Either<A, B>> {
     fun <T, U> onSuccess(
       isActive: AtomicBooleanW,
       main: IOConnection,
@@ -366,15 +251,9 @@
         }
       } else Unit
 
-<<<<<<< HEAD
     fun onException(
       active: AtomicBooleanW,
       cb: (IOResult<E, Nothing>) -> Unit,
-=======
-    fun onError(
-      active: AtomicBooleanW,
-      cb: (Either<Throwable, Nothing>) -> Unit,
->>>>>>> 210f746c
       main: IOConnection,
       other: IOConnection,
       err: Throwable
@@ -434,26 +313,45 @@
   }
 
   /** Implementation for `IO.raceN` arity 3, this way it is more efficient than racePair, as we no longer have to keep internal promises. */
-  private fun <A, B, C> race3(ctx: CoroutineContext, ioA: IOOf<A>, ioB: IOOf<B>, ioC: IOOf<C>): IO<Race3<A, B, C>> {
+  private fun <E, A, B, C> race3(ctx: CoroutineContext, ioA: IOOf<E, A>, ioB: IOOf<E, B>, ioC: IOOf<E, C>): IO<E, Race3<A, B, C>> {
     fun onSuccess(
       isActive: AtomicBooleanW,
       main: IOConnection,
       other2: IOConnection,
       other3: IOConnection,
-      cb: (Either<Throwable, Race3<A, B, C>>) -> Unit,
+      cb: (IOResult<E, Race3<A, B, C>>) -> Unit,
       r: Race3<A, B, C>
     ): Unit = if (isActive.getAndSet(false)) {
       other2.cancel().fix().unsafeRunAsync { r2 ->
         other3.cancel().fix().unsafeRunAsync { r3 ->
           main.pop()
-          cb(Right(r))
+          cb(IOResult.Success(r))
         }
       }
     } else Unit
 
     fun onError(
       active: AtomicBooleanW,
-      cb: (Either<Throwable, Nothing>) -> Unit,
+      main: IOConnection,
+      other2: IOConnection,
+      other3: IOConnection,
+      cb: (IOResult<E, Nothing>) -> Unit,
+      err: E
+    ): Unit =
+      if (active.getAndSet(false)) {
+        other2.cancel().fix().unsafeRunAsync { r2 ->
+          other3.cancel().fix().unsafeRunAsync { r3 ->
+            main.pop()
+            r2.fold({ it.printStackTrace() }, {}) // TODO send to undelivered cancellation error to async handler
+            r3.fold({ it.printStackTrace() }, {})
+            cb(IOResult.Error(err))
+          }
+        }
+      } else Unit
+
+    fun onException(
+      active: AtomicBooleanW,
+      cb: (IOResult<Nothing, Nothing>) -> Unit,
       main: IOConnection,
       other2: IOConnection,
       other3: IOConnection,
@@ -462,7 +360,7 @@
       other2.cancel().fix().unsafeRunAsync { r2 ->
         other3.cancel().fix().unsafeRunAsync { r3 ->
           main.pop()
-          cb(Left(
+          cb(IOResult.Exception(
             r2.fold({ err2 ->
               r3.fold({ err3 ->
                 Platform.composeErrors(err, err2, err3)
@@ -481,7 +379,7 @@
       }
     } else Unit
 
-    val start = { conn: IOConnection, cb: (Either<Throwable, Race3<A, B, C>>) -> Unit ->
+    val start = { conn: IOConnection, cb: (IOResult<E, Race3<A, B, C>>) -> Unit ->
       val active = AtomicBooleanW(true)
       val connA = IOConnection()
       val connB = IOConnection()
@@ -490,7 +388,9 @@
 
       IORunLoop.startCancelable(IOForkedStart(ioA, ctx), connA) { result ->
         result.fold({
-          onError(active, cb, conn, connB, connC, it)
+          onException(active, cb, conn, connB, connC, it)
+        }, {
+          onError(active, conn, connB, connC, cb, it)
         }, {
           onSuccess(active, conn, connB, connC, cb, Race3.First(it))
         })
@@ -498,7 +398,9 @@
 
       IORunLoop.startCancelable(IOForkedStart(ioB, ctx), connB) { result ->
         result.fold({
-          onError(active, cb, conn, connA, connC, it)
+          onException(active, cb, conn, connA, connC, it)
+        }, {
+          onError(active, conn, connA, connC, cb, it)
         }, {
           onSuccess(active, conn, connA, connC, cb, Race3.Second(it))
         })
@@ -506,7 +408,9 @@
 
       IORunLoop.startCancelable(IOForkedStart(ioC, ctx), connC) { result ->
         result.fold({
-          onError(active, cb, conn, connA, connB, it)
+          onException(active, cb, conn, connA, connB, it)
+        }, {
+          onError(active, conn, connA, connB, cb, it)
         }, {
           onSuccess(active, conn, connA, connB, cb, Race3.Third(it))
         })
