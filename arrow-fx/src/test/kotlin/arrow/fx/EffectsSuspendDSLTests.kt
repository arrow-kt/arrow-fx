--- conflicted
+++ resolved
@@ -7,6 +7,7 @@
 import arrow.core.Tuple2
 import arrow.core.internal.AtomicIntW
 import arrow.core.identity
+import arrow.fx.IO.Companion.effect
 import arrow.fx.extensions.fx
 import arrow.fx.extensions.io.concurrent.concurrent
 import arrow.fx.extensions.io.dispatchers.dispatchers
@@ -69,21 +70,14 @@
 
       suspend fun getThreadName(): String = Thread.currentThread().name
 
-      val program = IO.fx<Nothing, List<String>> {
+      val program = IO.fx<Nothing, Tuple2<String, String>> {
         // note how the receiving value is typed in the environment and not inside IO despite being effectful and non-blocking parallel computations
-<<<<<<< HEAD
-        val result: List<String> = !IO.parMapN(textContext,
-          IO.effect { getThreadName() },
-          IO.effect { getThreadName() }
-        ) { a, b -> listOf(a, b) }
-=======
-        val result = !parTupledN(
+        val result = !IO.parTupledN(
           textContext,
           // we only care to know the name of the thread, ignore the number
           effect { getThreadName().split("-")[0] },
           effect { getThreadName().split("-")[0] }
         )
->>>>>>> 3ac53b1e
         result
       }
       unsafe { runBlocking { program } } shouldBe Tuple2("test", "test")
