--- conflicted
+++ resolved
@@ -206,27 +206,6 @@
       }
     }
 
-<<<<<<< HEAD
-    "should complete when running a pure value with runAsync" {
-      val expected = 0
-      just(expected).runAsync { either ->
-        either.fold({ fail("") }, { fail("") }, { IO { it shouldBe expected } })
-      }.unsafeRunSyncEither()
-    }
-
-    "should complete when running a return value with runAsync" {
-      val expected = 0
-      IO { expected }.runAsync { either ->
-        either.fold({ fail("") }, { fail("") }, { IO { it shouldBe expected } })
-      }.unsafeRunSyncEither()
-    }
-
-    "should complete when running a error vallue with runAsync" {
-      val expected = "Error"
-      IO.raiseError<String, Int>(expected).runAsync { result ->
-        result.fold({ fail("") }, { IO { it shouldBe expected } }, { fail("") })
-      }.unsafeRunSyncEither()
-=======
     "should rethrow exceptions within run block with unsafeRunAsyncCancelable" {
       try {
         val exception = MyException()
@@ -240,7 +219,6 @@
       } catch (throwable: Throwable) {
         fail("Should only throw MyException but was $throwable")
       }
->>>>>>> 210f746c
     }
 
     "should return an error when running an exception with runAsync" {
@@ -260,13 +238,8 @@
       val exception = MyException()
       val ioa = IO { throw exception }
       ioa.runAsync { either ->
-<<<<<<< HEAD
         either.fold({ IO { it shouldBe exception } }, { fail("") }, { fail("") })
       }.unsafeRunSyncEither()
-=======
-        either.fold({ IO { it shouldBe exception } }, { fail("") })
-      }.unsafeRunSync()
->>>>>>> 210f746c
     }
 
     "should rethrow exceptions within run block with runAsync" {
@@ -436,7 +409,7 @@
     "Races are scheduled in the correct order" {
       val order = mutableListOf<Int>()
 
-      fun makePar(num: Int): IO<Int> =
+      fun makePar(num: Int): IO<Nothing, Int> =
         IO.effect {
           order.add(num)
         }.followedBy(IO.sleep((num * 200L).milliseconds))
@@ -847,15 +820,9 @@
         .attempt().unsafeRunSync() shouldBe Left(exception)
     }
 
-<<<<<<< HEAD
-    "Cancelation is wired accross suspend" {
+    "Cancellation is wired across suspend" {
       fun infiniteLoop(): IO<Nothing, Unit> {
         fun loop(iterations: Int): IO<Nothing, Unit> =
-=======
-    "Cancellation is wired across suspend" {
-      fun infiniteLoop(): IO<Unit> {
-        fun loop(iterations: Int): IO<Unit> =
->>>>>>> 210f746c
           just(iterations).flatMap { i -> loop(i + 1) }
 
         return loop(0)
