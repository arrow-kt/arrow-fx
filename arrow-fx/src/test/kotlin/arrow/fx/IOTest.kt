--- conflicted
+++ resolved
@@ -578,34 +578,6 @@
       }.unsafeRunTimed(1.seconds) shouldBe Some(Right(Unit))
     }
 
-<<<<<<< HEAD
-    "Bracket should be stack safe" {
-      val size = 20_000
-
-      fun ioBracketLoop(i: Int): IO<Nothing, Int> =
-        IO.unit.bracket(use = { just(i + 1) }, release = { IO.unit }).flatMap { ii ->
-          if (ii < size) ioBracketLoop(ii)
-          else just(ii)
-        }
-
-      just(1).flatMap { ioBracketLoop(0) }.unsafeRunSync() shouldBe size
-    }
-
-    "GuaranteeCase should be stack safe" {
-      val size = 20_000
-
-      fun ioGuaranteeCase(i: Int): IO<Nothing, Int> =
-        IO.unit.guaranteeCase { IO.unit }.flatMap {
-          val ii = i + 1
-          if (ii < size) ioGuaranteeCase(ii)
-          else just(ii)
-        }
-
-      just(1).flatMap { ioGuaranteeCase(0) }.unsafeRunSync() shouldBe size
-    }
-
-=======
->>>>>>> 25907b6e
     "Async should be stack safe" {
       val size = 20_000
 
