package arrow.fx

import arrow.core.Either
import arrow.core.Left
import arrow.core.None
import arrow.core.Right
import arrow.core.Some
import arrow.core.Tuple2
import arrow.core.Tuple3
import arrow.core.Tuple4
import arrow.core.identity
import arrow.core.right
<<<<<<< HEAD
=======
import arrow.core.some
import arrow.core.test.UnitSpec
import arrow.core.test.concurrency.SideEffect
import arrow.core.test.laws.SemigroupKLaws
>>>>>>> 56b4da53
import arrow.fx.IO.Companion.just
import arrow.fx.extensions.fx
import arrow.fx.extensions.io.async.async
import arrow.fx.extensions.io.concurrent.concurrent
import arrow.fx.extensions.io.concurrent.raceN
import arrow.fx.extensions.io.applicative.applicative
import arrow.fx.extensions.io.dispatchers.dispatchers
import arrow.fx.extensions.io.functor.functor
import arrow.fx.extensions.io.monad.flatMap
import arrow.fx.extensions.io.monad.map
import arrow.fx.extensions.io.monad.monad
import arrow.fx.extensions.io.semigroupK.semigroupK
import arrow.fx.extensions.timer
import arrow.fx.extensions.toIO
import arrow.fx.extensions.toIOException
import arrow.fx.internal.parMap2
import arrow.fx.internal.parMap3
import arrow.fx.typeclasses.ExitCase2
import arrow.fx.typeclasses.milliseconds
import arrow.fx.typeclasses.seconds
import arrow.fx.test.eq.eqK
import arrow.fx.test.generators.genK
import arrow.fx.test.laws.ConcurrentLaws
import io.kotlintest.fail
import io.kotlintest.properties.Gen
import io.kotlintest.properties.forAll
import io.kotlintest.shouldBe
import kotlinx.coroutines.CoroutineName
import kotlinx.coroutines.newSingleThreadContext
import kotlin.coroutines.AbstractCoroutineContextElement
import kotlin.coroutines.EmptyCoroutineContext

@kotlinx.coroutines.ObsoleteCoroutinesApi
class IOTest : UnitSpec() {

  private val other = newSingleThreadContext("other")
  private val all = newSingleThreadContext("all")
  private val NonBlocking = IO.dispatchers<Nothing>().default()

  init {
    testLaws(
      SemigroupKLaws.laws<IOPartialOf<Nothing>>(IO.semigroupK(), IO.genK(), IO.eqK()),
      ConcurrentLaws.laws<IOPartialOf<Nothing>>(IO.concurrent(), IO.timer(), IO.functor(), IO.applicative(), IO.monad(), IO.genK(), IO.eqK())
    )

    "should defer evaluation until run" {
      var run = false
      val ioa = IO { run = true }
      run shouldBe false
      ioa.unsafeRunSync()
      run shouldBe true
    }

    class MyException : Exception()

    "should catch exceptions within main block" {
      val exception = MyException()
      val ioa = IO { throw exception }
      val result: Either<Throwable, Nothing> =
        ioa.attempt().unsafeRunSync()

      val expected = Left(exception)

      result shouldBe expected
    }

    "should yield immediate successful invoke value" {
      val run = IO { 1 }.unsafeRunSync()

      val expected = 1

      run shouldBe expected
    }

    "should yield immediate successful effect value" {
      val run = IO.effect { 1 }.unsafeRunSync()

      val expected = 1

      run shouldBe expected
    }

    "should yield immediate successful pure value" {
      val run = just(1).unsafeRunSync()

      val expected = 1

      run shouldBe expected
    }

    "should throw immediate failure by raiseError" {
      try {
        IO.raiseException<Int>(MyException()).unsafeRunSync()
        fail("")
      } catch (myException: MyException) {
        // Success
      } catch (throwable: Throwable) {
        fail("Should only throw MyException")
      }
    }

    "should return immediate value by uncancellable" {
      val run = just(1).uncancellable().unsafeRunSync()

      val expected = 1

      run shouldBe expected
    }

    "should time out on unending unsafeRunTimed" {
      val never = IO.async<Nothing>().never<Int>().fix()
      val start = System.currentTimeMillis()
      val received = never.unsafeRunTimed(100.milliseconds)
      val elapsed = System.currentTimeMillis() - start

      received shouldBe None
      (elapsed >= 100) shouldBe true
    }

    "should return an Error value from unsafeRunTimed" {
      val someError = "domain error"
      val failure = IO.raiseError<String, Int?>(someError)
      val received = failure.unsafeRunTimed(100.milliseconds)

      received shouldBe Some(Left(someError))
    }

    "should return a null value from unsafeRunTimed" {
      val never = just<Int?>(null)
      val received = never.unsafeRunTimed(100.milliseconds)

      received shouldBe Some(Right(null))
    }

    "should return a null value from unsafeRunSync" {
      val value = just<Int?>(null).unsafeRunSync()

      value shouldBe null
    }

    "should complete when running a pure value with unsafeRunAsync" {
      val expected = 0
      just(expected).unsafeRunAsync { either ->
        either.fold({ fail("") }, { it shouldBe expected })
      }
    }

    "should complete when running a return value with unsafeRunAsync" {
      val expected = 0
      IO { expected }.unsafeRunAsync { either ->
        either.fold({ fail("") }, { it shouldBe expected })
      }
    }

    "should return an error when running an exception with unsafeRunAsync" {
      IO.raiseException<Int>(MyException()).unsafeRunAsync { either ->
        either.fold({
          when (it) {
            is MyException -> {
            }
            else -> fail("Should only throw MyException")
          }
        }, { fail("") })
      }
    }

    "should return exceptions within main block with unsafeRunAsync" {
      val exception = MyException()
      val ioa = IO<Int> { throw exception }
      ioa.unsafeRunAsync { either ->
        either.fold({ it shouldBe exception }, { fail("") })
      }
    }

    "should return exceptions within main block with unsafeRunAsyncCancellable" {
      val exception = MyException()
      val ioa = IO<Int> { throw exception }
      ioa.unsafeRunAsyncCancellable { either ->
        either.fold({ it shouldBe exception }, { fail("") })
      }
    }

    "should rethrow exceptions within run block with unsafeRunAsync" {
      try {
        val exception = MyException()
        val ioa = IO<Int> { throw exception }
        ioa.unsafeRunAsync { either ->
          either.fold({ throw it }, { fail("") })
        }
        fail("Should rethrow the exception")
      } catch (myException: MyException) {
        // Success
      } catch (throwable: Throwable) {
        fail("Should only throw MyException but was $throwable")
      }
    }

    "should rethrow exceptions within run block with unsafeRunAsyncCancellable" {
      try {
        val exception = MyException()
        val ioa = IO<Int> { throw exception }
        ioa.unsafeRunAsyncCancellable { either ->
          either.fold({ throw it }, { fail("") })
        }
        fail("Should rethrow the exception")
      } catch (myException: MyException) {
        // Success
      } catch (throwable: Throwable) {
        fail("Should only throw MyException but was $throwable")
      }
    }

    "should return an error when running an exception with runAsync" {
      IO.raiseException<Int>(MyException()).runAsync { either ->
        either.fold({
          when (it) {
            is MyException -> {
              IO { }
            }
            else -> fail("Should only throw MyException")
          }
        }, { fail("") }, { fail("") })
      }.unsafeRunSyncEither()
    }

    "should return exceptions within main block with runAsync" {
      val exception = MyException()
      val ioa = IO { throw exception }
      ioa.runAsync { either ->
        either.fold({ IO { it shouldBe exception } }, { fail("") }, { fail("") })
      }.unsafeRunSyncEither()
    }

    "should rethrow exceptions within run block with runAsync" {
      try {
        val exception = MyException()
        val ioa = IO { throw exception }
        ioa.runAsync { either ->
          either.fold({ throw it }, { fail("") }, { fail("") })
        }.unsafeRunSync()
        fail("Should rethrow the exception")
      } catch (throwable: AssertionError) {
        fail("${throwable.message}")
      } catch (throwable: Throwable) {
        // Success
      }
    }

    "should map values correctly on success" {
      val run = just(1).map { it + 1 }.unsafeRunSync()

      val expected = 2

      run shouldBe expected
    }

    "should flatMap values correctly on success" {
      val run = just(1).flatMap { num -> IO { num + 1 } }.unsafeRunSync()

      val expected = 2

      run shouldBe expected
    }

    "invoke is called on every run call" {
      val sideEffect = SideEffect()
      val io = IO { sideEffect.increment(); 1 }
      io.unsafeRunSync()
      io.unsafeRunSync()

      sideEffect.counter shouldBe 2
    }

    "effect is called on every run call" {
      val sideEffect = SideEffect()
      val io = IO.effect { sideEffect.increment(); 1 }
      io.unsafeRunSync()
      io.unsafeRunSync()

      sideEffect.counter shouldBe 2
    }

    "effect is called on the correct ctx" {
      val io = IO.effect(all) { Thread.currentThread().name }
      io.unsafeRunSync() shouldBe "all"
    }

    "CoroutineContext state should be correctly managed between boundaries" {
      val ctxA = TestContext()
      val ctxB = CoroutineName("ctxB")
      // We have to explicitly reference kotlin.coroutines.coroutineContext since `TestContext` overrides this property.
      IO.effect { kotlin.coroutines.coroutineContext shouldBe EmptyCoroutineContext }
        .continueOn(ctxA)
        .flatMap { IO.effect { kotlin.coroutines.coroutineContext shouldBe ctxA } }
        .continueOn(ctxB)
        .flatMap { IO.effect { kotlin.coroutines.coroutineContext shouldBe ctxB } }
        .unsafeRunSync()
    }

    "fx should defer evaluation until run" {
      var run = false
      val program = IO.fx<Unit> {
        run = true
      }

      run shouldBe false
      program.unsafeRunSync()
      run shouldBe true
    }

    "fx can switch execution context state across not/bind" {
      val program = IO.fx<Unit> {
        val ctx = !IO.effect { kotlin.coroutines.coroutineContext }
        !IO.effect { ctx shouldBe EmptyCoroutineContext }
        continueOn(all)
        val ctx2 = !IO.effect { Thread.currentThread().name }
        !IO.effect { ctx2 shouldBe "all" }
      }

      program.unsafeRunSync()
    }

    "fx can pass context state across not/bind" {
      val program = IO.fx<Unit> {
        val ctx = !IO.effect { kotlin.coroutines.coroutineContext }
        !IO.effect { ctx shouldBe EmptyCoroutineContext }
        continueOn(CoroutineName("Simon"))
        val ctx2 = !IO.effect { kotlin.coroutines.coroutineContext }
        !IO.effect { ctx2 shouldBe CoroutineName("Simon") }
      }

      program.unsafeRunSync()
    }

    "fx will respect thread switching across not/bind" {
      val program = IO.fx<Unit> {
        continueOn(all)
        val initialThread = !IO.effect { Thread.currentThread().name }
        !(0..130).map { i -> IO.effect { i } }.parSequence()
        val continuedThread = !IO.effect { Thread.currentThread().name }
        continuedThread shouldBe initialThread
      }

      program.unsafeRunSync()
    }

    "unsafeRunTimed times out with None result" {
      val never = IO.async<Nothing>().never<Unit>().fix()
      val result = never.unsafeRunTimed(100.milliseconds)
      result shouldBe None
    }

    "parallel execution with single threaded context makes all IOs start at the same time" {
      val order = mutableListOf<Long>()

      fun makePar(num: Long): IO<Nothing, Long> =
        IO(newSingleThreadContext("$num")) {
          // Sleep according to my number
          Thread.sleep(num * 100)
        }.map {
          // Add myself to order list
          order.add(num)
          num
        }

      val result =
        IO.parMapN(all,
            makePar(6), makePar(3), makePar(2), makePar(4), makePar(1), makePar(5)) { six, tree, two, four, one, five -> listOf(six, tree, two, four, one, five) }
          .unsafeRunSync()

      result shouldBe listOf(6L, 3, 2, 4, 1, 5)
      order.toList() shouldBe listOf(1L, 2, 3, 4, 5, 6)
    }

    "parallel execution preserves order for synchronous IOs" {
      val order = mutableListOf<Long>()

      fun IO<Nothing, Long>.order() =
        map {
          order.add(it)
          it
        }

      fun makePar(num: Long): IO<Nothing, Long> =
        IO.sleep((num * 100).milliseconds)
          .map { num }.order()

      val result =
        IO.parMapN(all,
            makePar(6), just(1L).order(), makePar(4), IO.defer { just(2L) }.order(), makePar(5), IO { 3L }.order()) { six, one, four, two, five, three -> listOf(six, one, four, two, five, three) }
          .unsafeRunSync()

      result shouldBe listOf(6L, 1, 4, 2, 5, 3)
      order.toList() shouldBe listOf(1L, 2, 3, 4, 5, 6)
    }

    "Races are scheduled in the correct order" {
      val order = mutableListOf<Int>()

      fun makePar(num: Int): IO<Nothing, Int> =
        IO.effect {
            order.add(num)
          }.followedBy(IO.sleep((num * 200L).milliseconds))
          .map { num }

      val result = IO.raceN(
        all,
        makePar(9),
        makePar(8),
        makePar(7),
        makePar(6),
        makePar(5),
        makePar(4),
        makePar(3),
        makePar(2),
        makePar(1)
      ).unsafeRunSync()

      result shouldBe Race9.Ninth(1)
      order shouldBe listOf(9, 8, 7, 6, 5, 4, 3, 2, 1)
    }

    "parallel mapping is done in the expected CoroutineContext" {
      fun makePar(num: Long) =
        IO(newSingleThreadContext("$num")) {
          // Sleep according to my number
          Thread.sleep(num * 100)
          num
        }

      val result =
        IO.parMapN(all,
          makePar(6), just(1L), makePar(4), IO.defer { just(2L) }, makePar(5), IO { 3L }) { _, _, _, _, _, _ ->
          Thread.currentThread().name
        }.unsafeRunSync()

      // Will always result in "6" since it will always finish last (sleeps longest by makePar).
      result shouldBe "6"
    }

    "parallel IO#defer, IO#suspend and IO#async are run in the expected CoroutineContext" {
      val result =
        IO.parTupledN(all,
            IO { Thread.currentThread().name },
            IO.defer { just(Thread.currentThread().name) },
<<<<<<< HEAD
            IO.async<Nothing, String> { cb -> cb(IOResult.Success(Thread.currentThread().name)) },
=======
            IO.async<String> { cb -> cb(Thread.currentThread().name.right()) },
>>>>>>> 56b4da53
            IO(other) { Thread.currentThread().name })
          .unsafeRunSync()

      result shouldBe Tuple4("all", "all", "all", "other")
    }

    "unsafeRunAsyncCancellable should cancel correctly" {
      IO.async<Nothing, Int> { cb ->
        val cancel =
          IO(all) { }
            .flatMap { IO.async<Nothing, Int> { cb -> Thread.sleep(500); cb(IOResult.Success(1)) } }
            .unsafeRunAsyncCancellableEither(OnCancel.Silent) {
              cb(it)
            }
        IO(other) { }
          .unsafeRunAsync { cancel() }
      }.unsafeRunTimed(2.seconds) shouldBe None
    }

    "unsafeRunAsyncCancellable should throw the appropriate exception" {
      IO.async<Nothing, Throwable> { cb ->
        val cancel =
          IO(all) { }
            .flatMap { IO.async<Nothing, Int> { cb -> Thread.sleep(500); cb(IOResult.Success(1)) } }
            .unsafeRunAsyncCancellable(OnCancel.ThrowCancellationException) {
              it.fold({ t -> cb(IOResult.Success(t)) }, { })
            }
        IO(other) { }
          .unsafeRunAsync { cancel() }
      }.unsafeRunTimed(2.seconds) shouldBe Some(Right(OnCancel.CancellationException))
    }

    "IOFrame should always be called when using IO.Bind" {
      val ThrowableAsStringFrame = object : IOFrame<Any?, Any?, IOOf<Nothing, String>> {
        override fun invoke(a: Any?) = just(a.toString())

        override fun recover(e: Throwable) = just(e.message ?: "")

        override fun handleError(e: Any?) = just(e.toString())
      }

      forAll(Gen.string()) { message ->
        IO.Bind(IO.raiseException(RuntimeException(message)), ThrowableAsStringFrame as (Int) -> IO<Nothing, String>)
          .unsafeRunSync() == message
      }
    }

    "unsafeRunAsyncCancellable can cancel even for infinite asyncs" {
      IO.async<Nothing, Int> { cb ->
        val cancel =
          IO(all) { }
            .flatMap { IO.async<Nothing, Int> { Thread.sleep(5000); } }
            .unsafeRunAsyncCancellableEither(OnCancel.ThrowCancellationException) {
              cb(it)
            }
        IO(other) { Thread.sleep(500); }
          .unsafeRunAsync { cancel() }
      }.unsafeRunTimed(2.seconds) shouldBe None
    }

    "IO.binding should for comprehend over IO" {
      val result = IO.fx<Int> {
        val x = !IO.just(1)
        val y = !IO { x + 1 }
        y
      }.fix()
      result.unsafeRunSync() shouldBe 2
    }

    "IO bracket cancellation should release resource with cancel exit status" {
      IO.fx<Nothing, ExitCase2<Throwable>> {
        val p = Promise<ExitCase2<Throwable>>().bind()
        IO.just(0L).bracketCase(
            use = { IO.never },
            release = { _, exitCase -> p.complete(exitCase) }
          )
          .unsafeRunAsyncCancellable { }
          .invoke() // cancel immediately

        !p.get()
      }.unsafeRunSync() shouldBe ExitCase2.Cancelled
    }

    "Cancellable should run CancelToken" {
<<<<<<< HEAD
      IO.fx<Unit> {
        val p = !Promise<Unit>()
        IO.cancellable<Nothing, Unit> {
            p.complete(Unit)
          }.unsafeRunAsyncCancellable { }
=======
      Promise.uncancellable<ForIO, Unit>(IO.async()).flatMap { p ->
        IO.concurrent().cancellable<Unit> {
            p.complete(Unit)
          }.fix()
          .unsafeRunAsyncCancellable { }
>>>>>>> 56b4da53
          .invoke()

        !p.get()
      }.unsafeRunSync() shouldBe Unit
    }

    "CancellableF should run CancelToken" {
<<<<<<< HEAD
      IO.fx<Unit> {
        val p = !Promise<Unit>()
        IO.cancellableF<Nothing, Unit> {
            IO { p.complete(Unit) }
          }.unsafeRunAsyncCancellable { }
=======
      Promise.uncancellable<ForIO, Unit>(IO.async()).flatMap { p ->
        IO.concurrent().cancellableF<Unit> {
            IO { p.complete(Unit) }
          }.fix()
          .unsafeRunAsyncCancellable { }
>>>>>>> 56b4da53
          .invoke()

        !p.get()
      }.unsafeRunSync() shouldBe Unit
    }

    "IO should cancel cancellable on dispose" {
      Promise.uncancellable<IOPartialOf<Nothing>, Unit>(IO.async()).flatMap { latch ->
        IO {
<<<<<<< HEAD
          IO.cancellable<Nothing, Unit> {
=======
          IO.cancellable<Unit> {
>>>>>>> 56b4da53
              latch.complete(Unit)
            }.unsafeRunAsyncCancellable { }
            .invoke()
        }.flatMap { latch.get() }
      }.unsafeRunSync()
    }

    "guarantee should be called on finish with error" {
      IO.fx<Unit> {
        val p = !Promise<Unit>()
        IO.effect { throw Exception() }.guarantee(p.complete(Unit)).attempt().bind()
        !p.get()
      }.unsafeRunTimed(1.seconds) shouldBe Some(Right(Unit))
    }

    "Async should be stack safe" {
      val size = 20_000

      fun ioAsync(i: Int): IO<Nothing, Int> = IO.async<Nothing, Int> { cb ->
        cb(IOResult.Success(i))
      }.flatMap { ii ->
        if (ii < size) ioAsync(ii + 1)
        else just(ii)
      }

      just(1).flatMap(::ioAsync).unsafeRunSync() shouldBe size
    }

    "forked pair race should run" {
      IO.fx<Either<Int, Int>> {
        IO.dispatchers<Nothing>().io().raceN(
          IO.timer<Nothing>().sleep(10.seconds).followedBy(IO.effect { 1 }),
          IO.effect { 3 }
        ).fork().bind().join().bind()
      }.unsafeRunSync() shouldBe 3.right()
    }

    "forked triple race should run" {
      IO.fx<Race3<Int, Int, Int>> {
        IO.dispatchers<Nothing>().io().raceN(
          IO.timer<Nothing>().sleep(10.seconds).followedBy(IO.effect { 1 }),
          IO.timer<Nothing>().sleep(10.seconds).followedBy(IO.effect { 3 }),
          IO.effect { 2 }
        ).fork().bind().join().bind()
      }.unsafeRunSync() shouldBe Race3.Third(2)
    }

    "IOParMap2 left handles null" {
      IO.parTupledN(just<Int?>(null), IO.unit)
        .unsafeRunSync() shouldBe Tuple2(null, Unit)
    }

    "IOParMap2 right handles null" {
      IO.parTupledN(IO.unit, IO.just<Int?>(null))
        .unsafeRunSync() shouldBe Tuple2(Unit, null)
    }

    "IOParMap3 left handles null" {
      IO.parTupledN(just<Int?>(null), IO.unit, IO.unit)
        .unsafeRunSync() shouldBe Tuple3(null, Unit, Unit)
    }

    "IOParMap3 middle handles null" {
      IO.parTupledN(IO.unit, IO.just<Int?>(null), IO.unit)
        .unsafeRunSync() shouldBe Tuple3(Unit, null, Unit)
    }

    "IOParMap3 right handles null" {
      IO.parTupledN(IO.unit, IO.unit, IO.just<Int?>(null))
        .unsafeRunSync() shouldBe Tuple3(Unit, Unit, null)
    }

    "ConcurrentParMap2 left handles null" {
      IO.concurrent<Nothing>().parMap2(NonBlocking, IO.just<Int?>(null), IO.unit) { _, unit -> unit }
        .fix().unsafeRunSync() shouldBe Unit
    }

    "ConcurrentParMap2 right handles null" {
      IO.concurrent<Nothing>().parMap2(NonBlocking, IO.unit, IO.just<Int?>(null)) { unit, _ -> unit }
        .fix().unsafeRunSync() shouldBe Unit
    }

    "ConcurrentParMap3 left handles null" {
      IO.concurrent<Nothing>().parMap3(NonBlocking, IO.just<Int?>(null), IO.unit, IO.unit) { _, unit, _ -> unit }
        .fix().unsafeRunSync() shouldBe Unit
    }

    "ConcurrentParMap3 middle handles null" {
      IO.concurrent<Nothing>().parMap3(NonBlocking, IO.unit, IO.just<Int?>(null), IO.unit) { unit, _, _ -> unit }
        .fix().unsafeRunSync() shouldBe Unit
    }

    "ConcurrentParMap3 right handles null" {
      IO.concurrent<Nothing>().parMap3(NonBlocking, IO.unit, IO.unit, IO.just<Int?>(null)) { unit, _, _ -> unit }
        .fix().unsafeRunSync() shouldBe Unit
    }

    "can go from Either to IO directly when Left type is a Throwable" {
      val exception = RuntimeException()
      val left = Either.left(exception)
      val right = Either.right("rightValue")

      left
        .toIO()
        .unsafeRunSyncEither() shouldBe Left(exception)
      right
        .toIO()
        .unsafeRunSync() shouldBe "rightValue"
    }

    "can go from Either to IO by mapping the Left value to a IO exception" {

      val exception = RuntimeException()
      val left = Either.left(exception)
      val right = Either.right("rightValue")

      left
        .toIOException()
        .attempt()
        .unsafeRunSync() shouldBe Left(exception)
      right
        .toIOException()
        .unsafeRunSync() shouldBe "rightValue"
    }

    "Cancellation is wired across suspend" {
      fun infiniteLoop(): IO<Nothing, Unit> {
        fun loop(iterations: Int): IO<Nothing, Unit> =
          just(iterations).flatMap { i -> loop(i + 1) }

        return loop(0)
      }

      val wrappedInfiniteLoop: IO<Nothing, Unit> =
        IO.effect { infiniteLoop().suspended().fold(::identity, ::identity) }

      IO.fx<Nothing, Unit> {
        val p = !Promise<ExitCase2<Nothing>>()
        val (_, cancel) = !IO.unit.bracketCase(
          release = { _, ec -> p.complete(ec) },
          use = { wrappedInfiniteLoop }
        ).fork()
        !IO.sleep(100.milliseconds)
        !cancel
        val result = !p.get()
        !IO.effect { result shouldBe ExitCase2.Cancelled }
      }.suspended()
    }
  }
}

/** Represents a unique identifier context using object equality. */
internal class TestContext : AbstractCoroutineContextElement(TestContext) {
  companion object Key : kotlin.coroutines.CoroutineContext.Key<CoroutineName>

  override fun toString(): String = "TestContext(${Integer.toHexString(hashCode())})"
<<<<<<< HEAD
}

internal fun <E> IO.Companion.eqK() = object : EqK<IOPartialOf<E>> {
  override fun <A> Kind<IOPartialOf<E>, A>.eqK(other: Kind<IOPartialOf<E>, A>, EQ: Eq<A>): Boolean = EQ<E, A>(EQ).run {
    fix().eqv(other.fix())
  }
}

internal fun IO.Companion.genK() = object : GenK<IOPartialOf<Nothing>> {
  override fun <A> genK(gen: Gen<A>): Gen<Kind<IOPartialOf<Nothing>, A>> =
    Gen.oneOf(
      gen.map(IO.Companion::just),
      Gen.throwable().map { raiseException<A>(it) }
    )
=======
>>>>>>> 56b4da53
}<|MERGE_RESOLUTION|>--- conflicted
+++ resolved
@@ -10,13 +10,9 @@
 import arrow.core.Tuple4
 import arrow.core.identity
 import arrow.core.right
-<<<<<<< HEAD
-=======
-import arrow.core.some
 import arrow.core.test.UnitSpec
 import arrow.core.test.concurrency.SideEffect
 import arrow.core.test.laws.SemigroupKLaws
->>>>>>> 56b4da53
 import arrow.fx.IO.Companion.just
 import arrow.fx.extensions.fx
 import arrow.fx.extensions.io.async.async
@@ -462,11 +458,7 @@
         IO.parTupledN(all,
             IO { Thread.currentThread().name },
             IO.defer { just(Thread.currentThread().name) },
-<<<<<<< HEAD
             IO.async<Nothing, String> { cb -> cb(IOResult.Success(Thread.currentThread().name)) },
-=======
-            IO.async<String> { cb -> cb(Thread.currentThread().name.right()) },
->>>>>>> 56b4da53
             IO(other) { Thread.currentThread().name })
           .unsafeRunSync()
 
@@ -551,19 +543,11 @@
     }
 
     "Cancellable should run CancelToken" {
-<<<<<<< HEAD
       IO.fx<Unit> {
         val p = !Promise<Unit>()
         IO.cancellable<Nothing, Unit> {
             p.complete(Unit)
           }.unsafeRunAsyncCancellable { }
-=======
-      Promise.uncancellable<ForIO, Unit>(IO.async()).flatMap { p ->
-        IO.concurrent().cancellable<Unit> {
-            p.complete(Unit)
-          }.fix()
-          .unsafeRunAsyncCancellable { }
->>>>>>> 56b4da53
           .invoke()
 
         !p.get()
@@ -571,19 +555,11 @@
     }
 
     "CancellableF should run CancelToken" {
-<<<<<<< HEAD
       IO.fx<Unit> {
         val p = !Promise<Unit>()
         IO.cancellableF<Nothing, Unit> {
             IO { p.complete(Unit) }
           }.unsafeRunAsyncCancellable { }
-=======
-      Promise.uncancellable<ForIO, Unit>(IO.async()).flatMap { p ->
-        IO.concurrent().cancellableF<Unit> {
-            IO { p.complete(Unit) }
-          }.fix()
-          .unsafeRunAsyncCancellable { }
->>>>>>> 56b4da53
           .invoke()
 
         !p.get()
@@ -593,11 +569,7 @@
     "IO should cancel cancellable on dispose" {
       Promise.uncancellable<IOPartialOf<Nothing>, Unit>(IO.async()).flatMap { latch ->
         IO {
-<<<<<<< HEAD
           IO.cancellable<Nothing, Unit> {
-=======
-          IO.cancellable<Unit> {
->>>>>>> 56b4da53
               latch.complete(Unit)
             }.unsafeRunAsyncCancellable { }
             .invoke()
@@ -754,21 +726,4 @@
   companion object Key : kotlin.coroutines.CoroutineContext.Key<CoroutineName>
 
   override fun toString(): String = "TestContext(${Integer.toHexString(hashCode())})"
-<<<<<<< HEAD
-}
-
-internal fun <E> IO.Companion.eqK() = object : EqK<IOPartialOf<E>> {
-  override fun <A> Kind<IOPartialOf<E>, A>.eqK(other: Kind<IOPartialOf<E>, A>, EQ: Eq<A>): Boolean = EQ<E, A>(EQ).run {
-    fix().eqv(other.fix())
-  }
-}
-
-internal fun IO.Companion.genK() = object : GenK<IOPartialOf<Nothing>> {
-  override fun <A> genK(gen: Gen<A>): Gen<Kind<IOPartialOf<Nothing>, A>> =
-    Gen.oneOf(
-      gen.map(IO.Companion::just),
-      Gen.throwable().map { raiseException<A>(it) }
-    )
-=======
->>>>>>> 56b4da53
 }