--- conflicted
+++ resolved
@@ -860,33 +860,16 @@
   override fun toString(): String = "TestContext(${Integer.toHexString(hashCode())})"
 }
 
-<<<<<<< HEAD
-private fun IO.Companion.eqK() = object : EqK<IOPartialOf<Nothing>> {
-  override fun <A> Kind<IOPartialOf<Nothing>, A>.eqK(other: Kind<IOPartialOf<Nothing>, A>, EQ: Eq<A>): Boolean =
-    (this.fix() to other.fix()).let {
-      IO_EQ(EQ).run {
-        it.first.eqv(it.second)
-      }
-    }
+private fun <E> IO.Companion.eqK() = object : EqK<IOPartialOf<E>> {
+  override fun <A> Kind<IOPartialOf<E>, A>.eqK(other: Kind<IOPartialOf<E>, A>, EQ: Eq<A>): Boolean = EQ<E, A>(EQ).run {
+    fix().eqv(other.fix())
+  }
 }
 
 private fun IO.Companion.genK() = object : GenK<IOPartialOf<Nothing>> {
   override fun <A> genK(gen: Gen<A>): Gen<Kind<IOPartialOf<Nothing>, A>> =
     Gen.oneOf(
-      gen.map { just(it) },
+      gen.map(IO.Companion::just),
       Gen.throwable().map { raiseException<A>(it) }
     )
-=======
-private fun IO.Companion.eqK() = object : EqK<ForIO> {
-  override fun <A> Kind<ForIO, A>.eqK(other: Kind<ForIO, A>, EQ: Eq<A>): Boolean = EQ(EQ).run {
-    fix().eqv(other.fix())
-  }
-}
-
-private fun IO.Companion.genK() = object : GenK<ForIO> {
-  override fun <A> genK(gen: Gen<A>): Gen<Kind<ForIO, A>> = Gen.oneOf(
-    gen.map(IO.Companion::just),
-    Gen.throwable().map(IO.Companion::raiseError)
-  )
->>>>>>> 18590e54
 }