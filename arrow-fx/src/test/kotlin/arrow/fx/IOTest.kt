package arrow.fx

import arrow.Kind
import arrow.core.Either
import arrow.core.Left
import arrow.core.None
import arrow.core.Right
import arrow.core.Some
import arrow.core.Tuple2
import arrow.core.Tuple3
import arrow.core.Tuple4
import arrow.core.identity
import arrow.core.right
import arrow.fx.IO.Companion.just
import arrow.fx.extensions.fx
import arrow.fx.extensions.io.async.async
import arrow.fx.extensions.io.concurrent.concurrent
import arrow.fx.extensions.io.concurrent.raceN
import arrow.fx.extensions.io.dispatchers.dispatchers
<<<<<<< HEAD
=======
import arrow.fx.extensions.io.functor.functor
import arrow.fx.extensions.io.monad.flatMap
import arrow.fx.extensions.io.monad.map
import arrow.fx.extensions.io.monad.monad
import arrow.fx.extensions.io.semigroupK.semigroupK
>>>>>>> e10551b5
import arrow.fx.extensions.timer
import arrow.fx.extensions.toIO
import arrow.fx.extensions.toIOException
import arrow.fx.internal.parMap2
import arrow.fx.internal.parMap3
import arrow.fx.typeclasses.ExitCase2
import arrow.fx.typeclasses.milliseconds
import arrow.fx.typeclasses.seconds
import arrow.test.UnitSpec
import arrow.test.concurrency.SideEffect
import arrow.test.generators.GenK
import arrow.test.generators.throwable
<<<<<<< HEAD
=======
import arrow.test.laws.ConcurrentLaws
import arrow.test.laws.SemigroupKLaws
>>>>>>> e10551b5
import arrow.typeclasses.Eq
import arrow.typeclasses.EqK
import io.kotlintest.fail
import io.kotlintest.properties.Gen
import io.kotlintest.properties.forAll
import io.kotlintest.shouldBe
import kotlinx.coroutines.CoroutineName
import kotlinx.coroutines.newSingleThreadContext
import kotlin.coroutines.AbstractCoroutineContextElement
import kotlin.coroutines.EmptyCoroutineContext

@kotlinx.coroutines.ObsoleteCoroutinesApi
class IOTest : UnitSpec() {

  private val other = newSingleThreadContext("other")
  private val all = newSingleThreadContext("all")
  private val NonBlocking = IO.dispatchers<Nothing>().default()

  init {
<<<<<<< HEAD
    // Broken due to version conflict... ?
    // testLaws(ConcurrentLaws.laws(IO.concurrent<Nothing>(), IO.timer<Nothing>(), IO.functor<Nothing>(), IO.applicative<Nothing>(), IO.monad<Nothing>(), IO.genK(), IO.eqK<Nothing>()))
=======
    testLaws(
      SemigroupKLaws.laws(IO.semigroupK(), IO.genK(), IO.eqK()),
      ConcurrentLaws.laws(IO.concurrent(), IO.timer(), IO.functor(), IO.applicative(), IO.monad(), IO.genK(), IO.eqK()))
>>>>>>> e10551b5

    "should defer evaluation until run" {
      var run = false
      val ioa = IO { run = true }
      run shouldBe false
      ioa.unsafeRunSync()
      run shouldBe true
    }

    class MyException : Exception()

    "should catch exceptions within main block" {
      val exception = MyException()
      val ioa = IO { throw exception }
      val result: Either<Throwable, Nothing> =
        ioa.attempt().unsafeRunSync()

      val expected = Left(exception)

      result shouldBe expected
    }

    "should yield immediate successful invoke value" {
      val run = IO { 1 }.unsafeRunSync()

      val expected = 1

      run shouldBe expected
    }

    "should yield immediate successful effect value" {
      val run = IO.effect { 1 }.unsafeRunSync()

      val expected = 1

      run shouldBe expected
    }

    "should yield immediate successful pure value" {
      val run = just(1).unsafeRunSync()

      val expected = 1

      run shouldBe expected
    }

    "should throw immediate failure by raiseError" {
      try {
        IO.raiseException<Int>(MyException()).unsafeRunSync()
        fail("")
      } catch (myException: MyException) {
        // Success
      } catch (throwable: Throwable) {
        fail("Should only throw MyException")
      }
    }

    "should return immediate value by uncancellable" {
      val run = just(1).uncancellable().unsafeRunSync()

      val expected = 1

      run shouldBe expected
    }

    "should time out on unending unsafeRunTimed" {
      val never = IO.async<Nothing>().never<Int>().fix()
      val start = System.currentTimeMillis()
      val received = never.unsafeRunTimed(100.milliseconds)
      val elapsed = System.currentTimeMillis() - start

      received shouldBe None
      (elapsed >= 100) shouldBe true
    }

    "should return an Error value from unsafeRunTimed" {
      val someError = "domain error"
      val failure = IO.raiseError<String, Int?>(someError)
      val received = failure.unsafeRunTimed(100.milliseconds)

      received shouldBe Some(Left(someError))
    }

    "should return a null value from unsafeRunTimed" {
      val never = just<Int?>(null)
      val received = never.unsafeRunTimed(100.milliseconds)

      received shouldBe Some(Right(null))
    }

    "should return a null value from unsafeRunSync" {
      val value = just<Int?>(null).unsafeRunSync()

      value shouldBe null
    }

    "should complete when running a pure value with unsafeRunAsync" {
      val expected = 0
      just(expected).unsafeRunAsync { either ->
        either.fold({ fail("") }, { it shouldBe expected })
      }
    }

    "should complete when running a return value with unsafeRunAsync" {
      val expected = 0
      IO { expected }.unsafeRunAsync { either ->
        either.fold({ fail("") }, { it shouldBe expected })
      }
    }

    "should return an error when running an exception with unsafeRunAsync" {
      IO.raiseException<Int>(MyException()).unsafeRunAsync { either ->
        either.fold({
          when (it) {
            is MyException -> {
            }
            else -> fail("Should only throw MyException")
          }
        }, { fail("") })
      }
    }

    "should return exceptions within main block with unsafeRunAsync" {
      val exception = MyException()
      val ioa = IO<Int> { throw exception }
      ioa.unsafeRunAsync { either ->
        either.fold({ it shouldBe exception }, { fail("") })
      }
    }

    "should return exceptions within main block with unsafeRunAsyncCancellable" {
      val exception = MyException()
      val ioa = IO<Int> { throw exception }
      ioa.unsafeRunAsyncCancellable { either ->
        either.fold({ it shouldBe exception }, { fail("") })
      }
    }

    "should rethrow exceptions within run block with unsafeRunAsync" {
      try {
        val exception = MyException()
        val ioa = IO<Int> { throw exception }
        ioa.unsafeRunAsync { either ->
          either.fold({ throw it }, { fail("") })
        }
        fail("Should rethrow the exception")
      } catch (myException: MyException) {
        // Success
      } catch (throwable: Throwable) {
        fail("Should only throw MyException but was $throwable")
      }
    }

    "should rethrow exceptions within run block with unsafeRunAsyncCancellable" {
      try {
        val exception = MyException()
        val ioa = IO<Int> { throw exception }
        ioa.unsafeRunAsyncCancellable { either ->
          either.fold({ throw it }, { fail("") })
        }
        fail("Should rethrow the exception")
      } catch (myException: MyException) {
        // Success
      } catch (throwable: Throwable) {
        fail("Should only throw MyException but was $throwable")
      }
    }

    "should return an error when running an exception with runAsync" {
      IO.raiseException<Int>(MyException()).runAsync { either ->
        either.fold({
          when (it) {
            is MyException -> {
              IO { }
            }
            else -> fail("Should only throw MyException")
          }
        }, { fail("") }, { fail("") })
      }.unsafeRunSyncEither()
    }

    "should return exceptions within main block with runAsync" {
      val exception = MyException()
      val ioa = IO { throw exception }
      ioa.runAsync { either ->
        either.fold({ IO { it shouldBe exception } }, { fail("") }, { fail("") })
      }.unsafeRunSyncEither()
    }

    "should rethrow exceptions within run block with runAsync" {
      try {
        val exception = MyException()
        val ioa = IO { throw exception }
        ioa.runAsync { either ->
          either.fold({ throw it }, { fail("") }, { fail("") })
        }.unsafeRunSync()
        fail("Should rethrow the exception")
      } catch (throwable: AssertionError) {
        fail("${throwable.message}")
      } catch (throwable: Throwable) {
        // Success
      }
    }

    "should map values correctly on success" {
      val run = just(1).map { it + 1 }.unsafeRunSync()

      val expected = 2

      run shouldBe expected
    }

    "should flatMap values correctly on success" {
      val run = just(1).flatMap { num -> IO { num + 1 } }.unsafeRunSync()

      val expected = 2

      run shouldBe expected
    }

    "invoke is called on every run call" {
      val sideEffect = SideEffect()
      val io = IO { sideEffect.increment(); 1 }
      io.unsafeRunSync()
      io.unsafeRunSync()

      sideEffect.counter shouldBe 2
    }

    "effect is called on every run call" {
      val sideEffect = SideEffect()
      val io = IO.effect { sideEffect.increment(); 1 }
      io.unsafeRunSync()
      io.unsafeRunSync()

      sideEffect.counter shouldBe 2
    }

    "effect is called on the correct ctx" {
      val io = IO.effect(all) { Thread.currentThread().name }
      io.unsafeRunSync() shouldBe "all"
    }

    "CoroutineContext state should be correctly managed between boundaries" {
      val ctxA = TestContext()
      val ctxB = CoroutineName("ctxB")
      // We have to explicitly reference kotlin.coroutines.coroutineContext since `TestContext` overrides this property.
      IO.effect { kotlin.coroutines.coroutineContext shouldBe EmptyCoroutineContext }
        .continueOn(ctxA)
        .flatMap { IO.effect { kotlin.coroutines.coroutineContext shouldBe ctxA } }
        .continueOn(ctxB)
        .flatMap { IO.effect { kotlin.coroutines.coroutineContext shouldBe ctxB } }
        .unsafeRunSync()
    }

    "fx should defer evaluation until run" {
      var run = false
      val program = IO.fx<Unit> {
        run = true
      }

      run shouldBe false
      program.unsafeRunSync()
      run shouldBe true
    }

    "fx can switch execution context state across not/bind" {
      val program = IO.fx<Unit> {
        val ctx = !IO.effect { kotlin.coroutines.coroutineContext }
        !IO.effect { ctx shouldBe EmptyCoroutineContext }
        continueOn(all)
        val ctx2 = !IO.effect { Thread.currentThread().name }
        !IO.effect { ctx2 shouldBe "all" }
      }

      program.unsafeRunSync()
    }

    "fx can pass context state across not/bind" {
      val program = IO.fx<Unit> {
        val ctx = !IO.effect { kotlin.coroutines.coroutineContext }
        !IO.effect { ctx shouldBe EmptyCoroutineContext }
        continueOn(CoroutineName("Simon"))
        val ctx2 = !IO.effect { kotlin.coroutines.coroutineContext }
        !IO.effect { ctx2 shouldBe CoroutineName("Simon") }
      }

      program.unsafeRunSync()
    }

    "fx will respect thread switching across not/bind" {
      val program = IO.fx<Unit> {
        continueOn(all)
        val initialThread = !IO.effect { Thread.currentThread().name }
        !(0..130).map { i -> IO.effect { i } }.parSequence()
        val continuedThread = !IO.effect { Thread.currentThread().name }
        continuedThread shouldBe initialThread
      }

      program.unsafeRunSync()
    }

    "unsafeRunTimed times out with None result" {
      val never = IO.async<Nothing>().never<Unit>().fix()
      val result = never.unsafeRunTimed(100.milliseconds)
      result shouldBe None
    }

    "parallel execution with single threaded context makes all IOs start at the same time" {
      val order = mutableListOf<Long>()

      fun makePar(num: Long): IO<Nothing, Long> =
        IO(newSingleThreadContext("$num")) {
          // Sleep according to my number
          Thread.sleep(num * 100)
        }.map {
          // Add myself to order list
          order.add(num)
          num
        }

      val result =
        IO.parMapN(all,
          makePar(6), makePar(3), makePar(2), makePar(4), makePar(1), makePar(5)) { six, tree, two, four, one, five -> listOf(six, tree, two, four, one, five) }
          .unsafeRunSync()

      result shouldBe listOf(6L, 3, 2, 4, 1, 5)
      order.toList() shouldBe listOf(1L, 2, 3, 4, 5, 6)
    }

    "parallel execution preserves order for synchronous IOs" {
      val order = mutableListOf<Long>()

      fun IO<Nothing, Long>.order() =
        map {
          order.add(it)
          it
        }

      fun makePar(num: Long): IO<Nothing, Long> =
        IO.sleep((num * 100).milliseconds)
          .map { num }.order()

      val result =
        IO.parMapN(all,
          makePar(6), just(1L).order(), makePar(4), IO.defer { just(2L) }.order(), makePar(5), IO { 3L }.order()) { six, one, four, two, five, three -> listOf(six, one, four, two, five, three) }
          .unsafeRunSync()

      result shouldBe listOf(6L, 1, 4, 2, 5, 3)
      order.toList() shouldBe listOf(1L, 2, 3, 4, 5, 6)
    }

    "Races are scheduled in the correct order" {
      val order = mutableListOf<Int>()

      fun makePar(num: Int): IO<Nothing, Int> =
        IO.effect {
          order.add(num)
        }.followedBy(IO.sleep((num * 200L).milliseconds))
          .map { num }

      val result = IO.raceN(
        all,
        makePar(9),
        makePar(8),
        makePar(7),
        makePar(6),
        makePar(5),
        makePar(4),
        makePar(3),
        makePar(2),
        makePar(1)
      ).unsafeRunSync()

      result shouldBe Race9.Ninth(1)
      order shouldBe listOf(9, 8, 7, 6, 5, 4, 3, 2, 1)
    }

    "parallel mapping is done in the expected CoroutineContext" {
      fun makePar(num: Long) =
        IO(newSingleThreadContext("$num")) {
          // Sleep according to my number
          Thread.sleep(num * 100)
          num
        }

      val result =
        IO.parMapN(all,
          makePar(6), just(1L), makePar(4), IO.defer { just(2L) }, makePar(5), IO { 3L }) { _, _, _, _, _, _ ->
          Thread.currentThread().name
        }.unsafeRunSync()

      // Will always result in "6" since it will always finish last (sleeps longest by makePar).
      result shouldBe "6"
    }

    "parallel IO#defer, IO#suspend and IO#async are run in the expected CoroutineContext" {
      val result =
        IO.parTupledN(all,
          IO { Thread.currentThread().name },
          IO.defer { just(Thread.currentThread().name) },
          IO.async<Nothing, String> { cb -> cb(IOResult.Success(Thread.currentThread().name)) },
          IO(other) { Thread.currentThread().name })
          .unsafeRunSync()

      result shouldBe Tuple4("all", "all", "all", "other")
    }

    "unsafeRunAsyncCancellable should cancel correctly" {
      IO.async<Nothing, Int> { cb ->
        val cancel =
          IO(all) { }
            .flatMap { IO.async<Nothing, Int> { cb -> Thread.sleep(500); cb(IOResult.Success(1)) } }
            .unsafeRunAsyncCancellableEither(OnCancel.Silent) {
              cb(it)
            }
        IO(other) { }
          .unsafeRunAsync { cancel() }
      }.unsafeRunTimed(2.seconds) shouldBe None
    }

    "unsafeRunAsyncCancellable should throw the appropriate exception" {
      IO.async<Nothing, Throwable> { cb ->
        val cancel =
          IO(all) { }
            .flatMap { IO.async<Nothing, Int> { cb -> Thread.sleep(500); cb(IOResult.Success(1)) } }
            .unsafeRunAsyncCancellable(OnCancel.ThrowCancellationException) {
              it.fold({ t -> cb(IOResult.Success(t)) }, { })
            }
        IO(other) { }
          .unsafeRunAsync { cancel() }
      }.unsafeRunTimed(2.seconds) shouldBe Some(Right(OnCancel.CancellationException))
    }

    "IOFrame should always be called when using IO.Bind" {
      val ThrowableAsStringFrame = object : IOFrame<Any?, Any?, IOOf<Nothing, String>> {
        override fun invoke(a: Any?) = just(a.toString())

        override fun recover(e: Throwable) = just(e.message ?: "")

        override fun handleError(e: Any?) = just(e.toString())
      }

      forAll(Gen.string()) { message ->
        IO.Bind(IO.raiseException(RuntimeException(message)), ThrowableAsStringFrame as (Int) -> IO<Nothing, String>)
          .unsafeRunSync() == message
      }
    }

    "unsafeRunAsyncCancellable can cancel even for infinite asyncs" {
      IO.async<Nothing, Int> { cb ->
        val cancel =
          IO(all) { }
            .flatMap { IO.async<Nothing, Int> { Thread.sleep(5000); } }
            .unsafeRunAsyncCancellableEither(OnCancel.ThrowCancellationException) {
              cb(it)
            }
        IO(other) { Thread.sleep(500); }
          .unsafeRunAsync { cancel() }
      }.unsafeRunTimed(2.seconds) shouldBe None
    }

    "IO.binding should for comprehend over IO" {
      val result = IO.fx<Int> {
        val x = !IO.just(1)
        val y = !IO { x + 1 }
        y
      }.fix()
      result.unsafeRunSync() shouldBe 2
    }

    "IO bracket cancellation should release resource with cancel exit status" {
      IO.fx<Nothing, ExitCase2<Throwable>> {
        val p = Promise<ExitCase2<Throwable>>().bind()
        IO.just(0L).bracketCase(
          use = { IO.never },
          release = { _, exitCase -> p.complete(exitCase) }
        )
          .unsafeRunAsyncCancellable { }
          .invoke() // cancel immediately

        !p.get()
      }.unsafeRunSync() shouldBe ExitCase2.Cancelled
    }

    "Cancellable should run CancelToken" {
      IO.fx<Unit> {
        val p = !Promise<Unit>()
        IO.cancellable<Nothing, Unit> {
          p.complete(Unit)
        }.unsafeRunAsyncCancellable { }
          .invoke()

        !p.get()
      }.unsafeRunSync() shouldBe Unit
    }

    "CancellableF should run CancelToken" {
      IO.fx<Unit> {
        val p = !Promise<Unit>()
        IO.cancellableF<Nothing, Unit> {
          IO { p.complete(Unit) }
        }.unsafeRunAsyncCancellable { }
          .invoke()

        !p.get()
      }.unsafeRunSync() shouldBe Unit
    }

    "IO should cancel cancellable on dispose" {
      Promise.uncancellable<IOPartialOf<Nothing>, Unit>(IO.async()).flatMap { latch ->
        IO {
          IO.cancellable<Nothing, Unit> {
            latch.complete(Unit)
          }.unsafeRunAsyncCancellable { }
            .invoke()
        }.flatMap { latch.get() }
      }.unsafeRunSync()
    }

    "guarantee should be called on finish with error" {
      IO.fx<Unit> {
        val p = !Promise<Unit>()
        IO.effect { throw Exception() }.guarantee(p.complete(Unit)).attempt().bind()
        !p.get()
      }.unsafeRunTimed(1.seconds) shouldBe Some(Right(Unit))
    }

    "Async should be stack safe" {
      val size = 20_000

      fun ioAsync(i: Int): IO<Nothing, Int> = IO.async<Nothing, Int> { cb ->
        cb(IOResult.Success(i))
      }.flatMap { ii ->
        if (ii < size) ioAsync(ii + 1)
        else just(ii)
      }

      just(1).flatMap(::ioAsync).unsafeRunSync() shouldBe size
    }

    "forked pair race should run" {
      IO.fx<Either<Int, Int>> {
        IO.dispatchers<Nothing>().io().raceN(
          IO.timer<Nothing>().sleep(10.seconds).followedBy(IO.effect { 1 }),
          IO.effect { 3 }
        ).fork().bind().join().bind()
      }.unsafeRunSync() shouldBe 3.right()
    }

    "forked triple race should run" {
      IO.fx<Race3<Int, Int, Int>> {
        IO.dispatchers<Nothing>().io().raceN(
          IO.timer<Nothing>().sleep(10.seconds).followedBy(IO.effect { 1 }),
          IO.timer<Nothing>().sleep(10.seconds).followedBy(IO.effect { 3 }),
          IO.effect { 2 }
        ).fork().bind().join().bind()
      }.unsafeRunSync() shouldBe Race3.Third(2)
    }

    "IOParMap2 left handles null" {
      IO.parTupledN(just<Int?>(null), IO.unit)
        .unsafeRunSync() shouldBe Tuple2(null, Unit)
    }

    "IOParMap2 right handles null" {
      IO.parTupledN(IO.unit, IO.just<Int?>(null))
        .unsafeRunSync() shouldBe Tuple2(Unit, null)
    }

    "IOParMap3 left handles null" {
      IO.parTupledN(just<Int?>(null), IO.unit, IO.unit)
        .unsafeRunSync() shouldBe Tuple3(null, Unit, Unit)
    }

    "IOParMap3 middle handles null" {
      IO.parTupledN(IO.unit, IO.just<Int?>(null), IO.unit)
        .unsafeRunSync() shouldBe Tuple3(Unit, null, Unit)
    }

    "IOParMap3 right handles null" {
      IO.parTupledN(IO.unit, IO.unit, IO.just<Int?>(null))
        .unsafeRunSync() shouldBe Tuple3(Unit, Unit, null)
    }

    "ConcurrentParMap2 left handles null" {
      IO.concurrent<Nothing>().parMap2(NonBlocking, IO.just<Int?>(null), IO.unit) { _, unit -> unit }
        .fix().unsafeRunSync() shouldBe Unit
    }

    "ConcurrentParMap2 right handles null" {
      IO.concurrent<Nothing>().parMap2(NonBlocking, IO.unit, IO.just<Int?>(null)) { unit, _ -> unit }
        .fix().unsafeRunSync() shouldBe Unit
    }

    "ConcurrentParMap3 left handles null" {
      IO.concurrent<Nothing>().parMap3(NonBlocking, IO.just<Int?>(null), IO.unit, IO.unit) { _, unit, _ -> unit }
        .fix().unsafeRunSync() shouldBe Unit
    }

    "ConcurrentParMap3 middle handles null" {
      IO.concurrent<Nothing>().parMap3(NonBlocking, IO.unit, IO.just<Int?>(null), IO.unit) { unit, _, _ -> unit }
        .fix().unsafeRunSync() shouldBe Unit
    }

    "ConcurrentParMap3 right handles null" {
      IO.concurrent<Nothing>().parMap3(NonBlocking, IO.unit, IO.unit, IO.just<Int?>(null)) { unit, _, _ -> unit }
        .fix().unsafeRunSync() shouldBe Unit
    }

    "can go from Either to IO directly when Left type is a Throwable" {
      val exception = RuntimeException()
      val left = Either.left(exception)
      val right = Either.right("rightValue")

      left
        .toIO()
        .unsafeRunSyncEither() shouldBe Left(exception)
      right
        .toIO()
        .unsafeRunSync() shouldBe "rightValue"
    }

    "can go from Either to IO by mapping the Left value to a IO exception" {

      val exception = RuntimeException()
      val left = Either.left(exception)
      val right = Either.right("rightValue")

      left
        .toIOException()
        .attempt()
        .unsafeRunSync() shouldBe Left(exception)
      right
        .toIOException()
        .unsafeRunSync() shouldBe "rightValue"
    }

    "Cancellation is wired across suspend" {
      fun infiniteLoop(): IO<Nothing, Unit> {
        fun loop(iterations: Int): IO<Nothing, Unit> =
          just(iterations).flatMap { i -> loop(i + 1) }

        return loop(0)
      }

      val wrappedInfiniteLoop: IO<Nothing, Unit> =
        IO.effect { infiniteLoop().suspended().fold(::identity, ::identity) }

      IO.fx<Nothing, Unit> {
        val p = !Promise<ExitCase2<Nothing>>()
        val (_, cancel) = !IO.unit.bracketCase(
          release = { _, ec -> p.complete(ec) },
          use = { wrappedInfiniteLoop }
        ).fork()
        !IO.sleep(100.milliseconds)
        !cancel
        val result = !p.get()
        !IO.effect { result shouldBe ExitCase2.Cancelled }
      }.suspended()
    }
  }
}

/** Represents a unique identifier context using object equality. */
internal class TestContext : AbstractCoroutineContextElement(TestContext) {
  companion object Key : kotlin.coroutines.CoroutineContext.Key<CoroutineName>

  override fun toString(): String = "TestContext(${Integer.toHexString(hashCode())})"
}

internal fun <E> IO.Companion.eqK() = object : EqK<IOPartialOf<E>> {
  override fun <A> Kind<IOPartialOf<E>, A>.eqK(other: Kind<IOPartialOf<E>, A>, EQ: Eq<A>): Boolean = EQ<E, A>(EQ).run {
    fix().eqv(other.fix())
  }
}

internal fun IO.Companion.genK() = object : GenK<IOPartialOf<Nothing>> {
  override fun <A> genK(gen: Gen<A>): Gen<Kind<IOPartialOf<Nothing>, A>> =
    Gen.oneOf(
      gen.map(IO.Companion::just),
      Gen.throwable().map { raiseException<A>(it) }
    )
}<|MERGE_RESOLUTION|>--- conflicted
+++ resolved
@@ -16,15 +16,13 @@
 import arrow.fx.extensions.io.async.async
 import arrow.fx.extensions.io.concurrent.concurrent
 import arrow.fx.extensions.io.concurrent.raceN
+import arrow.fx.extensions.io.applicative.applicative
 import arrow.fx.extensions.io.dispatchers.dispatchers
-<<<<<<< HEAD
-=======
 import arrow.fx.extensions.io.functor.functor
 import arrow.fx.extensions.io.monad.flatMap
 import arrow.fx.extensions.io.monad.map
 import arrow.fx.extensions.io.monad.monad
 import arrow.fx.extensions.io.semigroupK.semigroupK
->>>>>>> e10551b5
 import arrow.fx.extensions.timer
 import arrow.fx.extensions.toIO
 import arrow.fx.extensions.toIOException
@@ -37,11 +35,8 @@
 import arrow.test.concurrency.SideEffect
 import arrow.test.generators.GenK
 import arrow.test.generators.throwable
-<<<<<<< HEAD
-=======
 import arrow.test.laws.ConcurrentLaws
 import arrow.test.laws.SemigroupKLaws
->>>>>>> e10551b5
 import arrow.typeclasses.Eq
 import arrow.typeclasses.EqK
 import io.kotlintest.fail
@@ -61,14 +56,10 @@
   private val NonBlocking = IO.dispatchers<Nothing>().default()
 
   init {
-<<<<<<< HEAD
-    // Broken due to version conflict... ?
-    // testLaws(ConcurrentLaws.laws(IO.concurrent<Nothing>(), IO.timer<Nothing>(), IO.functor<Nothing>(), IO.applicative<Nothing>(), IO.monad<Nothing>(), IO.genK(), IO.eqK<Nothing>()))
-=======
     testLaws(
-      SemigroupKLaws.laws(IO.semigroupK(), IO.genK(), IO.eqK()),
-      ConcurrentLaws.laws(IO.concurrent(), IO.timer(), IO.functor(), IO.applicative(), IO.monad(), IO.genK(), IO.eqK()))
->>>>>>> e10551b5
+      SemigroupKLaws.laws<IOPartialOf<Nothing>>(IO.semigroupK(), IO.genK(), IO.eqK()),
+      ConcurrentLaws.laws<IOPartialOf<Nothing>>(IO.concurrent(), IO.timer(), IO.functor(), IO.applicative(), IO.monad(), IO.genK(), IO.eqK())
+    )
 
     "should defer evaluation until run" {
       var run = false
@@ -392,7 +383,7 @@
 
       val result =
         IO.parMapN(all,
-          makePar(6), makePar(3), makePar(2), makePar(4), makePar(1), makePar(5)) { six, tree, two, four, one, five -> listOf(six, tree, two, four, one, five) }
+            makePar(6), makePar(3), makePar(2), makePar(4), makePar(1), makePar(5)) { six, tree, two, four, one, five -> listOf(six, tree, two, four, one, five) }
           .unsafeRunSync()
 
       result shouldBe listOf(6L, 3, 2, 4, 1, 5)
@@ -414,7 +405,7 @@
 
       val result =
         IO.parMapN(all,
-          makePar(6), just(1L).order(), makePar(4), IO.defer { just(2L) }.order(), makePar(5), IO { 3L }.order()) { six, one, four, two, five, three -> listOf(six, one, four, two, five, three) }
+            makePar(6), just(1L).order(), makePar(4), IO.defer { just(2L) }.order(), makePar(5), IO { 3L }.order()) { six, one, four, two, five, three -> listOf(six, one, four, two, five, three) }
           .unsafeRunSync()
 
       result shouldBe listOf(6L, 1, 4, 2, 5, 3)
@@ -426,8 +417,8 @@
 
       fun makePar(num: Int): IO<Nothing, Int> =
         IO.effect {
-          order.add(num)
-        }.followedBy(IO.sleep((num * 200L).milliseconds))
+            order.add(num)
+          }.followedBy(IO.sleep((num * 200L).milliseconds))
           .map { num }
 
       val result = IO.raceN(
@@ -468,10 +459,10 @@
     "parallel IO#defer, IO#suspend and IO#async are run in the expected CoroutineContext" {
       val result =
         IO.parTupledN(all,
-          IO { Thread.currentThread().name },
-          IO.defer { just(Thread.currentThread().name) },
-          IO.async<Nothing, String> { cb -> cb(IOResult.Success(Thread.currentThread().name)) },
-          IO(other) { Thread.currentThread().name })
+            IO { Thread.currentThread().name },
+            IO.defer { just(Thread.currentThread().name) },
+            IO.async<Nothing, String> { cb -> cb(IOResult.Success(Thread.currentThread().name)) },
+            IO(other) { Thread.currentThread().name })
           .unsafeRunSync()
 
       result shouldBe Tuple4("all", "all", "all", "other")
@@ -544,9 +535,9 @@
       IO.fx<Nothing, ExitCase2<Throwable>> {
         val p = Promise<ExitCase2<Throwable>>().bind()
         IO.just(0L).bracketCase(
-          use = { IO.never },
-          release = { _, exitCase -> p.complete(exitCase) }
-        )
+            use = { IO.never },
+            release = { _, exitCase -> p.complete(exitCase) }
+          )
           .unsafeRunAsyncCancellable { }
           .invoke() // cancel immediately
 
@@ -558,8 +549,8 @@
       IO.fx<Unit> {
         val p = !Promise<Unit>()
         IO.cancellable<Nothing, Unit> {
-          p.complete(Unit)
-        }.unsafeRunAsyncCancellable { }
+            p.complete(Unit)
+          }.unsafeRunAsyncCancellable { }
           .invoke()
 
         !p.get()
@@ -570,8 +561,8 @@
       IO.fx<Unit> {
         val p = !Promise<Unit>()
         IO.cancellableF<Nothing, Unit> {
-          IO { p.complete(Unit) }
-        }.unsafeRunAsyncCancellable { }
+            IO { p.complete(Unit) }
+          }.unsafeRunAsyncCancellable { }
           .invoke()
 
         !p.get()
@@ -582,8 +573,8 @@
       Promise.uncancellable<IOPartialOf<Nothing>, Unit>(IO.async()).flatMap { latch ->
         IO {
           IO.cancellable<Nothing, Unit> {
-            latch.complete(Unit)
-          }.unsafeRunAsyncCancellable { }
+              latch.complete(Unit)
+            }.unsafeRunAsyncCancellable { }
             .invoke()
         }.flatMap { latch.get() }
       }.unsafeRunSync()
