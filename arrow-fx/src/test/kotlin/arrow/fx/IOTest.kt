--- conflicted
+++ resolved
@@ -908,18 +908,10 @@
   }
 }
 
-<<<<<<< HEAD
-private fun IO.Companion.genK() = object : GenK<IOPartialOf<Nothing>> {
+internal fun IO.Companion.genK() = object : GenK<IOPartialOf<Nothing>> {
   override fun <A> genK(gen: Gen<A>): Gen<Kind<IOPartialOf<Nothing>, A>> =
     Gen.oneOf(
       gen.map(IO.Companion::just),
       Gen.throwable().map { raiseException<A>(it) }
     )
-=======
-internal fun IO.Companion.genK() = object : GenK<ForIO> {
-  override fun <A> genK(gen: Gen<A>): Gen<Kind<ForIO, A>> = Gen.oneOf(
-    gen.map(IO.Companion::just),
-    Gen.throwable().map(IO.Companion::raiseError)
-  )
->>>>>>> 3cf123d8
 }