package arrow.fx

import arrow.core.NonEmptyList
import arrow.core.None
import arrow.core.Right
import arrow.core.Some
import arrow.core.Tuple2
import arrow.core.Tuple3
import arrow.core.extensions.list.traverse.traverse
import arrow.core.extensions.nonemptylist.traverse.traverse
import arrow.core.fix
import arrow.core.test.UnitSpec
import arrow.core.test.generators.nonEmptyList
import arrow.core.test.generators.tuple2
import arrow.core.test.generators.tuple3
import arrow.fx.extensions.fx
import arrow.fx.extensions.io.apply.mapN
import arrow.fx.extensions.io.applicative.applicative
import arrow.fx.extensions.io.concurrent.concurrent
import arrow.fx.extensions.io.dispatchers.dispatchers
<<<<<<< HEAD
import arrow.fx.extensions.io.monad.map
import arrow.fx.typeclasses.milliseconds
import arrow.test.UnitSpec
import arrow.test.generators.nonEmptyList
import arrow.test.generators.tuple2
import arrow.test.generators.tuple3
import arrow.test.laws.equalUnderTheLaw
=======
import arrow.fx.test.laws.equalUnderTheLaw
import arrow.fx.test.laws.forFew
import arrow.fx.typeclasses.milliseconds
>>>>>>> 56b4da53
import io.kotlintest.fail
import io.kotlintest.matchers.types.shouldBeInstanceOf
import io.kotlintest.properties.Gen
import io.kotlintest.properties.forAll
import kotlin.coroutines.CoroutineContext

class QueueTest : UnitSpec() {

  init {

    fun IOOf<Nothing, Unit>.test(): Boolean =
      equalUnderTheLaw(IO.unit, EQ())

    fun allStrategyTests(
      label: String,
      ctx: CoroutineContext = IO.dispatchers<Nothing>().default(),
      queue: (Int) -> IO<Nothing, Queue<IOPartialOf<Nothing>, Int>>
    ) {

      "$label - make a queue the add values then retrieve in the same order" {
        forAll(Gen.nonEmptyList(Gen.int())) { l ->
          IO.fx<Nothing, Unit> {
            val q = !queue(l.size)
<<<<<<< HEAD
            !l.traverse(IO.applicative<Nothing>()) { q.offer(it) }
            val nl = !(1..l.size).toList().traverse(IO.applicative<Nothing>()) { q.take() }
            !IO.effect { nl == l.toList() }
          }.test()
        }
      }

      "$label - offer and take a number of values in the same order" {
        forAll(Gen.tuple3(Gen.int(), Gen.int(), Gen.int())) { t ->
          IO.fx<Nothing, Unit> {
            val q = !queue(3)
            !q.offer(t.a)
            !q.offer(t.b)
            !q.offer(t.c)
            val first = !q.take()
            val second = !q.take()
            val third = !q.take()
            !IO.effect { Tuple3(first, second, third) shouldBe t }
          }.test()
=======
            !l.traverse(IO.applicative(), q::offer)
            !(1..l.size).toList().traverse(IO.applicative()) { q.take() }
          }.equalUnderTheLaw(IO.just(l.toList()))
        }
      }

      "$label - queue can be filled at once with enough capacity" {
        forAll(Gen.nonEmptyList(Gen.int())) { l ->
          IO.fx {
            val q = !queue(l.size)
            val succeed = !q.tryOfferAll(l.toList())
            val res = !q.takeAll()
            Tuple2(succeed, res)
          }.equalUnderTheLaw(IO.just(Tuple2(true, l.toList())))
        }
      }

      "$label - queue can be filled at once over capacity with takers" {
        forAll(Gen.nonEmptyList(Gen.int())) { l ->
          IO.fx {
            val q = !queue(l.size)
            val (join, _) = !q.take().fork()
            !IO.sleep(50.milliseconds) // Registered first, should receive first element of `tryOfferAll`

            val succeed = !q.tryOfferAll(listOf(500) + l.toList())
            val res = !q.takeAll()
            val head = !join
            Tuple3(succeed, res, head)
          }.equalUnderTheLaw(IO.just(Tuple3(true, l.toList(), 500)))
        }
      }

      "$label - tryOfferAll under capacity" {
        forAll(
          Gen.list(Gen.int()).filter { it.size <= 100 },
          Gen.int().filter { it > 100 }
        ) { l, capacity ->
          IO.fx {
            val q = !queue(capacity)
            val succeed = !q.tryOfferAll(l)
            val all = !q.takeAll()
            Tuple2(succeed, all)
          }.equalUnderTheLaw(IO.just(Tuple2(true, l)))
        }
      }

      "$label - takeAll takes all values from a Queue" {
        forAll(Gen.nonEmptyList(Gen.int())) { l ->
          IO.fx {
            val q = !queue(l.size)
            !l.traverse(IO.applicative(), q::offer)
            val res = !q.takeAll()
            val after = !q.takeAll()
            Tuple2(res, after)
          }.equalUnderTheLaw(IO.just(Tuple2(l.toList(), emptyList())))
        }
      }

      "$label - peekAll reads all values from a Queue without removing them" {
        forAll(Gen.nonEmptyList(Gen.int())) { l ->
          IO.fx {
            val q = !queue(l.size)
            !l.traverse(IO.applicative(), q::offer)
            val res = !q.peekAll()
            val after = !q.peekAll()
            Tuple2(res, after)
          }.equalUnderTheLaw(IO.just(Tuple2(l.toList(), l.toList())))
        }
      }

      "$label - empty queue takeAll is empty" {
        forAll(Gen.positiveIntegers()) { capacity ->
          IO.fx {
            val q = !queue(capacity)
            !q.takeAll()
          }.equalUnderTheLaw(IO.just(emptyList()))
        }
      }

      "$label - empty queue peekAll is empty" {
        forAll(Gen.positiveIntegers()) { capacity ->
          IO.fx {
            val q = !queue(capacity)
            !q.peekAll()
          }.equalUnderTheLaw(IO.just(emptyList()))
>>>>>>> 56b4da53
        }
      }

      "$label - time out taking from an empty queue" {
<<<<<<< HEAD
        IO.fx<Nothing, Unit> {
          val wontComplete = queue(10).flatMap(Queue<IOPartialOf<Nothing>, Int>::take)
          val start = !IO.effect { System.currentTimeMillis() }
          val received = !wontComplete.map { Some(it) }
            .waitFor(100.milliseconds, default = IO.just(None))
          val elapsed = !IO.effect { System.currentTimeMillis() - start }
          !IO.effect { received shouldBe None }
          !IO.effect { (elapsed >= 100) shouldBe true }
        }.test()
=======
        forFew(100, Gen.int()) {
          IO.fx {
            val wontComplete = queue(10).flatMap(Queue<ForIO, Int>::take)
            val start = !effect { System.currentTimeMillis() }
            val received = !wontComplete.map { Some(it) }
              .waitFor(100.milliseconds, default = just(None))
            val elapsed = !effect { System.currentTimeMillis() - start }
            Tuple2(received, (elapsed >= 100))
          }.equalUnderTheLaw(IO.just(Tuple2(None, true)))
        }
>>>>>>> 56b4da53
      }

      "$label - suspended take calls on an empty queue complete when offer calls made to queue" {
        forAll(Gen.int()) { i ->
          IO.fx<Nothing, Unit> {
            val q = !queue(3)
            val first = !q.take().fork(ctx)
            !q.offer(i)
<<<<<<< HEAD
            val res = !first.join()
            !IO.effect { res shouldBe i }
          }.test()
=======
            !first.join()
          }.equalUnderTheLaw(IO.just(i))
>>>>>>> 56b4da53
        }
      }

      "$label - multiple take calls on an empty queue complete when until as many offer calls made to queue" {
        forAll(Gen.tuple3(Gen.int(), Gen.int(), Gen.int())) { t ->
          IO.fx<Nothing, Unit> {
            val q = !queue(3)
            val first = !q.take().fork(ctx)
            val second = !q.take().fork(ctx)
            val third = !q.take().fork(ctx)
            !q.offer(t.a)
            !q.offer(t.b)
            !q.offer(t.c)
            val firstValue = !first.join()
            val secondValue = !second.join()
            val thirdValue = !third.join()
<<<<<<< HEAD
            !IO.effect {
              setOf(firstValue, secondValue, thirdValue) shouldBe setOf(t.a, t.b, t.c)
            }
          }.test()
=======
            setOf(firstValue, secondValue, thirdValue)
          }.equalUnderTheLaw(IO.just(setOf(t.a, t.b, t.c)))
        }
      }

      "$label - time out peeking from an empty queue" {
        forFew(100, Gen.int()) {
          IO.fx {
            val wontComplete = queue(10).flatMap(Queue<ForIO, Int>::peek)
            val start = !effect { System.currentTimeMillis() }
            val received = !wontComplete.map { Some(it) }
              .waitFor(100.milliseconds, default = just(None))
            val elapsed = !effect { System.currentTimeMillis() - start }
            Tuple2(received, (elapsed >= 100))
          }.equalUnderTheLaw(IO.just(Tuple2(None, true)))
>>>>>>> 56b4da53
        }
      }

      "$label - suspended peek calls on an empty queue complete when offer calls made to queue" {
        forAll(Gen.int()) { i ->
<<<<<<< HEAD
          IO.fx<Nothing, Unit> {
            val q = !queue(10)
=======
          IO.fx {
            val q = !queue(3)
            val first = !q.peek().fork(ctx)
>>>>>>> 56b4da53
            !q.offer(i)
            !first.join()
          }.equalUnderTheLaw(IO.just(i))
        }
      }

      "$label - multiple peek calls offerAll is cancelable an empty queue all complete with the first value is received" {
        forAll(Gen.int()) { i ->
          IO.fx {
            val q = !queue(1)
            val first = !q.peek().fork(ctx)
            val second = !q.peek().fork(ctx)
            val third = !q.peek().fork(ctx)
            !q.offer(i)
            val firstValue = !first.join()
            val secondValue = !second.join()
            val thirdValue = !third.join()
            setOf(firstValue, secondValue, thirdValue)
          }.equalUnderTheLaw(IO.just(setOf(i, i, i)))
        }
      }

      "$label - peek does not remove value from Queue" {
        forAll(Gen.int()) { i ->
          IO.fx<Nothing, Unit> {
            val q = !queue(10)
            !q.offer(i)
<<<<<<< HEAD
          }.attempt().unsafeRunSync() == Left(QueueShutdown)
        }
      }

      "$label - joining a forked, incomplete take call on a shutdown queue creates a QueueShutdown error" {
        IO.fx<Nothing, Unit> {
          val q = !queue(10)
          val t = !q.take().fork(ctx)
          !q.shutdown()
          !t.join()
        }.attempt().unsafeRunSync() shouldBe Left(QueueShutdown)
      }

      "$label - create a shutdown hook completing a promise, then shutdown the queue, the promise should be completed" {
        IO.fx<Nothing, Unit> {
          val q = !queue(10)
          val p = !Promise<IOPartialOf<Nothing>, Boolean>(IO.concurrent<Nothing>())
          !(q.awaitShutdown().followedBy(p.complete(true))).fork()
          !q.shutdown()
          !p.get()
        }.test()
      }

      "$label - create a shutdown hook completing a promise twice, then shutdown the queue, both promises should be completed" {
        IO.fx<Nothing, Unit> {
          val q = !queue(10)
          val p1 = !Promise<IOPartialOf<Nothing>, Boolean>(IO.concurrent<Nothing>())
          val p2 = !Promise<IOPartialOf<Nothing>, Boolean>(IO.concurrent<Nothing>())
          !(q.awaitShutdown().followedBy(p1.complete(true))).fork()
          !(q.awaitShutdown().followedBy(p2.complete(true))).fork()
          !q.shutdown()
          !mapN(p1.get(), p2.get()) { (p1, p2) -> p1 && p2 }
        }.test()
      }

      "$label - shut it down, create a shutdown hook completing a promise, the promise should be completed immediately" {
        IO.fx<Nothing, Unit> {
          val q = !queue(10)
          !q.shutdown()
          val p = !Promise<IOPartialOf<Nothing>, Boolean>(IO.concurrent<Nothing>())
          !(q.awaitShutdown().followedBy(p.complete(true))).fork()
          !p.get()
        }.test()
=======
            val peeked = !q.peek()
            val took = !q.takeAll()
            Tuple2(peeked, took)
          }.equalUnderTheLaw(IO.just(Tuple2(i, listOf(i))))
        }
      }

      "$label - tryTake on an empty Queue returns None" {
        forFew(100, Gen.int()) {
          IO.fx {
            val q = !queue(10)
            !q.tryTake()
          }.equalUnderTheLaw(IO.just(None))
        }
      }

      "$label - tryPeek on an empty Queue returns None" {
        forFew(100, Gen.int()) {
          IO.fx {
            val q = !queue(10)
            !q.tryPeek()
          }.equalUnderTheLaw(IO.just(None))
        }
      }

      "$label - take is cancelable" {
        forFew(100, Gen.int()) {
          IO.fx {
            val q = !queue(1)
            val t1 = !q.take().fork()
            val t2 = !q.take().fork()
            val t3 = !q.take().fork()
            !IO.sleep(50.milliseconds) // Give take callbacks a chance to register
            !t2.cancel()
            !q.offer(1)
            !q.offer(3)
            val r1 = !t1.join()
            val r3 = !t3.join()
            val size = !q.size()
            Tuple2(setOf(r1, r3), size)
          }.equalUnderTheLaw(IO.just(Tuple2(setOf(1, 3), 0)))
        }
      }

      "$label - peek is cancelable" {
        forFew(100, Gen.int()) {
          IO.fx {
            val q = !queue(1)
            val finished = !Promise<Int>()
            val fiber = !q.peek().flatMap(finished::complete).fork()
            !sleep(50.milliseconds) // Give read callback a chance to register
            !fiber.cancel()
            !q.offer(10)
            val fallback = sleep(200.milliseconds).followedBy(IO.just(0))
            !IO.raceN(finished.get(), fallback)
          }.equalUnderTheLaw(IO.just(Right(0)))
        }
      }

      "$label - takeAll returns emptyList with waiting suspended takers" {
        forFew(100, Gen.int()) {
          IO.fx {
            val q = !queue(1)
            val (_, cancel) = !q.take().fork()
            !sleep(50.milliseconds)
            val res = !q.takeAll()
            !cancel
            res
          }.equalUnderTheLaw(IO.just(emptyList()))
        }
      }

      "$label - peekAll returns emptyList with waiting suspended takers" {
        forFew(100, Gen.int()) {
          IO.fx {
            val q = !queue(1)
            val (_, cancel) = !q.take().fork()
            !sleep(50.milliseconds)
            val res = !q.peekAll()
            !cancel
            res
          }.equalUnderTheLaw(IO.just(emptyList()))
        }
      }

      "$label - offerAll offers all values with waiting suspended takers, and within capacity" {
        forAll(50,
          Gen.nonEmptyList(Gen.int()).filter { it.size in 1..50 },
          Gen.choose(52, 100)
        ) { l, capacity ->
          IO.fx {
            val q = !queue(capacity)
            val (_, cancel) = !q.take().fork()
            !IO.sleep(50.milliseconds) // Give take callbacks a chance to register

            !q.offerAll(l.toList())
            !cancel
            !q.peekAll()
          }.equalUnderTheLaw(IO.just(l.toList().drop(1)))
        }
      }

      "$label - offerAll can offer empty" {
        forFew(100, Gen.int()) {
          IO.fx {
            val q = !queue(1)
            !q.offer(1)
            !q.offerAll(emptyList())
            !q.peekAll()
          }.equalUnderTheLaw(IO.just(listOf(1)))
        }
      }
    }

    fun strategyAtCapacityTests(
      label: String,
      ctx: CoroutineContext = IO.dispatchers().default(),
      queue: (Int) -> IO<Queue<ForIO, Int>>
    ) {
      "$label - tryOffer returns false over capacity" {
        forFew(100, Gen.int()) {
          IO.fx {
            val q = !queue(1)
            !q.offer(1)
            !q.tryOffer(2)
          }.equalUnderTheLaw(IO.just(false))
        }
      }

      "$label - tryOfferAll over capacity" {
        forAll(Gen.list(Gen.int()).filter { it.size > 1 }) { l ->
          IO.fx {
            val q = !queue(1)
            val succeed = !q.tryOfferAll(l)
            val res = !q.peekAll()
            Tuple2(succeed, res)
          }.equalUnderTheLaw(IO.just(Tuple2(false, emptyList())))
        }
      }

      "$label - can take and offer at capacity" {
        forFew(100, Gen.int()) {
          IO.fx {
            val q = !queue(1)
            val (join, _) = !q.take().fork()
            !IO.sleep(50.milliseconds)
            val succeed = !q.tryOfferAll(1, 2)
            val a = !q.take()
            val b = !join
            Tuple2(succeed, setOf(a, b))
          }.equalUnderTheLaw(IO.just(Tuple2(true, setOf(1, 2))))
        }
>>>>>>> 56b4da53
      }
    }

    fun boundedStrategyTests(
      ctx: CoroutineContext = IO.dispatchers<Nothing>().default(),
      queue: (Int) -> IO<Nothing, Queue<IOPartialOf<Nothing>, Int>>
    ) {
      val label = "BoundedQueue"
      allStrategyTests(label, ctx, queue)
      strategyAtCapacityTests(label, ctx, queue)

      "$label - time out offering to a queue at capacity" {
<<<<<<< HEAD
        IO.fx<Nothing, Unit> {
          val q = !queue(1)
          !q.offer(1)
          val start = !IO.effect { System.currentTimeMillis() }
          val wontComplete = q.offer(2)
          val received = !wontComplete.map { Some(it) }
            .waitFor(100.milliseconds, default = IO.just(None))
          val elapsed = !IO.effect { System.currentTimeMillis() - start }
          !IO.effect { received shouldBe None }
          !IO.effect { (elapsed >= 100) shouldBe true }
        }.test()
=======
        forFew(100, Gen.int()) {
          IO.fx {
            val q = !queue(1)
            !q.offer(1)
            val start = !effect { System.currentTimeMillis() }
            val wontComplete = q.offer(2)
            val received = !wontComplete.map { Some(it) }
              .waitFor(100.milliseconds, default = just(None))
            val elapsed = !effect { System.currentTimeMillis() - start }
            Tuple2(received, (elapsed >= 100))
          }.equalUnderTheLaw(IO.just(Tuple2(None, true)))
        }
      }

      "$label - time out offering multiple values to a queue at capacity" {
        forFew(100, Gen.int()) {
          IO.fx {
            val q = !queue(3)
            val start = !effect { System.currentTimeMillis() }
            val wontComplete = q.offerAll(1, 2, 3, 4)
            val received = !wontComplete.map { Some(it) }
              .waitFor(100.milliseconds, default = just(None))
            val elapsed = !effect { System.currentTimeMillis() - start }
            Tuple2(received, (elapsed >= 100))
          }.equalUnderTheLaw(IO.just(Tuple2(None, true)))
        }
      }

      "$label - queue cannot be filled at once without enough capacity" {
        forAll(Gen.nonEmptyList(Gen.int())) { l ->
          IO.fx {
            val q = !queue(l.size)
            val succeed = !q.tryOfferAll(l.toList() + 1)
            val res = !q.takeAll()
            Tuple2(succeed, res)
          }.equalUnderTheLaw(IO.just(Tuple2(false, emptyList())))
        }
      }

      "$label - can offerAll at capacity with take" {
        forFew(100, Gen.int()) {
          IO.fx {
            val q = !queue(1)
            val (join, _) = !q.take().fork()
            !IO.sleep(50.milliseconds)
            !q.offerAll(1, 2)
            val a = !q.take()
            val b = !join
            setOf(a, b)
          }.equalUnderTheLaw(IO.just(setOf(1, 2)))
        }
      }

      "$label - can tryOfferAll at capacity with take" {
        forFew(100, Gen.int()) {
          IO.fx {
            val q = !queue(1)
            val (join, _) = !q.take().fork()
            !IO.sleep(50.milliseconds)
            val succeed = !q.tryOfferAll(1, 2)
            val a = !q.take()
            val b = !join
            Tuple2(succeed, setOf(a, b))
          }.equalUnderTheLaw(IO.just(Tuple2(true, setOf(1, 2))))
        }
      }

      // offerAll(fa).fork() + offerAll(fb).fork() <==> queue(fa + fb) OR queue(fb + fa)
      "$label - offerAll is atomic" {
        forAll(Gen.nonEmptyList(Gen.int()), Gen.nonEmptyList(Gen.int())) { fa, fb ->
          IO.fx {
            val q = !queue(fa.size + fb.size)
            !q.offerAll(fa.toList()).fork()
            !q.offerAll(fb.toList()).fork()

            !IO.sleep(50.milliseconds)

            val res = !q.takeAll()
            res == (fa.toList() + fb.toList()) || res == (fb.toList() + fa.toList())
          }.equalUnderTheLaw(IO.just(true))
        }
      }

      // To test outstanding offers, we need to `offer` more elements to the queue than we have capacity
      "$label - takeAll takes all values, including outstanding offers" {
        forAll(50,
          Gen.nonEmptyList(Gen.int()).filter { it.size in 51..100 },
          Gen.choose(1, 50)
        ) { l, capacity ->
          IO.fx {
            val q = !queue(capacity)
            !l.parTraverse(NonEmptyList.traverse(), q::offer).fork()
            !IO.sleep(50.milliseconds) // Give take callbacks a chance to register

            val res = !q.takeAll().map(Iterable<Int>::toSet)
            val after = !q.peekAll()
            Tuple2(res, after)
          }.equalUnderTheLaw(IO.just(Tuple2(l.toList().toSet(), emptyList())))
        }
      }

      // To test outstanding offers, we need to `offer` more elements to the queue than we have capacity
      "$label - peekAll reads all values, including outstanding offers" {
        forAll(50,
          Gen.nonEmptyList(Gen.int()).filter { it.size in 51..100 },
          Gen.choose(1, 50)
        ) { l, capacity ->
          IO.fx {
            val q = !queue(capacity)
            !l.parTraverse(NonEmptyList.traverse(), q::offer).fork()
            !IO.sleep(50.milliseconds) // Give take callbacks a chance to register

            val res = !q.peekAll().map(Iterable<Int>::toSet)
            val after = !q.peekAll().map(Iterable<Int>::toSet)
            Tuple2(res, after)
          }.equalUnderTheLaw(IO.just(Tuple2(l.toList().toSet(), l.toList().toSet())))
        }
      }

      // Offer only gets scheduled for Bounded Queues, others apply strategy.
      "$label - offer is cancelable" {
        forFew(100, Gen.int()) {
          IO.fx {
            val q = !queue(1)
            !q.offer(0)
            !q.offer(1).fork()
            val p2 = !q.offer(2).fork()
            !q.offer(3).fork()

            !IO.sleep(50.milliseconds) // Give put callbacks a chance to register

            !p2.cancel()

            !q.take()
            val r1 = !q.take()
            val r3 = !q.take()

            setOf(r1, r3)
          }.equalUnderTheLaw(IO.just(setOf(1, 3)))
        }
      }

      // OfferAll only gets scheduled for Bounded Queues, others apply strategy.
      "$label - offerAll is cancelable" {
        forFew(100, Gen.int()) {
          IO.fx {
            val q = !queue(1)
            !q.offer(0)
            !q.offer(1).fork()
            val p2 = !q.offerAll(2, 3).fork()
            !q.offer(4).fork()

            !IO.sleep(50.milliseconds) // Give put callbacks a chance to register

            !p2.cancel()

            !q.take()
            val r1 = !q.take()
            val r3 = !q.take()

            setOf(r1, r3)
          }.equalUnderTheLaw(IO.just(setOf(1, 4)))
        }
      }

      "$label - tryOffer returns false at capacity" {
        forFew(100, Gen.int()) {
          IO.fx {
            val q = !queue(1)
            !q.offer(1)
            !q.tryOffer(2)
          }.equalUnderTheLaw(IO.just(false))
        }
>>>>>>> 56b4da53
      }

      "$label - capacity must be a positive integer" {
        IO.fx<Nothing, Unit> {
          val attempted = !queue(0).attempt()
          !IO.effect {
            attempted.fold(
              { err -> err.shouldBeInstanceOf<IllegalArgumentException>() },
              { fail("Expected Left<IllegalArgumentException>") }
            )
          }
        }.test()
      }

      "$label - suspended offers called on a full queue complete when take calls made to queue" {
        forAll(Gen.tuple2(Gen.int(), Gen.int())) { t ->
          IO.fx<Nothing, Unit> {
            val q = !queue(1)
            !q.offer(t.a)
            val (join, _) = !q.offer(t.b).fork(ctx)
            val first = !q.take()
            val second = !q.take()
<<<<<<< HEAD
            !IO.effect { Tuple2(first, second) shouldBe t }
          }.test()
=======
            !join // Check if fiber completed
            Tuple2(first, second)
          }.equalUnderTheLaw(IO.just(t))
>>>>>>> 56b4da53
        }
      }

      "$label - multiple offer calls on an full queue complete when as many take calls are made to queue" {
        forAll(Gen.tuple3(Gen.int(), Gen.int(), Gen.int())) { t ->
          IO.fx<Nothing, Unit> {
            val q = !queue(1)
            !q.offer(t.a)
            val (join, _) = !q.offer(t.b).fork(ctx)
            val (join2, _) = !q.offer(t.c).fork(ctx)
            val first = !q.take()
            val second = !q.take()
            val third = !q.take()
<<<<<<< HEAD
            !IO.effect {
              setOf(first, second, third) shouldBe setOf(t.a, t.b, t.c)
            }
          }.test()
        }
      }

      "$label - joining a forked offer call made to a shut down queue creates a QueueShutdown error" {
        forAll(Gen.int()) { i ->
          IO.fx<Nothing, Unit> {
            val q = !queue(1)
            !q.offer(i)
            val o = !q.offer(i).fork(ctx)
            !q.shutdown()
            !o.join()
          }.attempt().unsafeRunSync() == Left(QueueShutdown)
=======
            !join // Check if fiber completed
            !join2 // Check if fiber completed
            setOf(first, second, third)
          }.equalUnderTheLaw(IO.just(setOf(t.a, t.b, t.c)))
>>>>>>> 56b4da53
        }
      }
    }

    fun slidingStrategyTests(
      ctx: CoroutineContext = IO.dispatchers<Nothing>().default(),
      queue: (Int) -> IO<Nothing, Queue<IOPartialOf<Nothing>, Int>>
    ) {
      val label = "SlidingQueue"
      allStrategyTests(label, ctx, queue)
      strategyAtCapacityTests(label, ctx, queue)

      "$label - capacity must be a positive integer" {
        IO.fx<Nothing, Unit> {
          val attempted = !queue(0).attempt()
          !IO.effect {
            attempted.fold(
              { err -> err.shouldBeInstanceOf<IllegalArgumentException>() },
              { fail("Expected Left<IllegalArgumentException>") }
            )
          }
        }.test()
      }

<<<<<<< HEAD
      "$label - removes first element after offering to a queue at capacity" {
        forAll(Gen.int(), Gen.nonEmptyList(Gen.int())) { x, xs ->
          IO.fx<Nothing, Unit> {
            val q = !queue(xs.size)
            !q.offer(x)
            !xs.traverse(IO.applicative<Nothing>(), q::offer)
            val taken = !(1..xs.size).toList().traverse(IO.applicative<Nothing>()) { q.take() }
            !IO.effect {
              taken shouldBe xs.toList()
            }
          }.test()
=======
      "$label - slides elements offered to queue at capacity" {
        forAll(
          Gen.choose(1, 50),
          Gen.nonEmptyList(Gen.int()).filter { it.size > 50 }
        ) { capacity, xs ->
          IO.fx {
            val q = !queue(capacity)
            !q.offerAll(xs.toList())
            !q.peekAll()
          }.equalUnderTheLaw(IO.just(xs.toList().drop(xs.size - capacity)))
>>>>>>> 56b4da53
        }
      }
    }

    fun droppingStrategyTests(
      ctx: CoroutineContext = IO.dispatchers<Nothing>().default(),
      queue: (Int) -> IO<Nothing, Queue<IOPartialOf<Nothing>, Int>>
    ) {
      val label = "DroppingQueue"
      allStrategyTests(label, ctx, queue)
      strategyAtCapacityTests(label, ctx, queue)

      "$label - capacity must be a positive integer" {
        IO.fx<Nothing, Unit> {
          val attempted = !queue(0).attempt()
          !IO.effect {
            attempted.fold(
              { err -> err.shouldBeInstanceOf<IllegalArgumentException>() },
              { fail("Expected Left<IllegalArgumentException>") }
            )
          }
        }.test()
      }

      "$label - drops elements offered to a queue at capacity" {
        forAll(Gen.int(), Gen.int(), Gen.nonEmptyList(Gen.int())) { x, x2, xs ->
          IO.fx<Nothing, Unit> {
            val q = !queue(xs.size)
            !xs.traverse(IO.applicative<Nothing>()) { q.offer(it) }
            !q.offer(x) // this `x` should be dropped
            val taken = !(1..xs.size).toList().traverse(IO.applicative<Nothing>()) { q.take() }
            !q.offer(x2)
            val taken2 = !q.take()
<<<<<<< HEAD
            !IO.effect {
              taken.fix() + taken2 shouldBe xs.toList() + x2
            }
          }.test()
=======
            taken.fix() + taken2
          }.equalUnderTheLaw(IO.just(xs.toList() + x2))
        }
      }

      "$label - drops elements offered to queue at capacity" {
        forAll(
          Gen.choose(1, 50),
          Gen.nonEmptyList(Gen.int()).filter { it.size > 50 }
        ) { capacity, xs ->
          IO.fx {
            val q = !queue(capacity)
            !q.offerAll(xs.toList())
            !q.peekAll()
          }.equalUnderTheLaw(IO.just(xs.toList().take(capacity)))
>>>>>>> 56b4da53
        }
      }
    }

    fun unboundedStrategyTests(
      ctx: CoroutineContext = IO.dispatchers<Nothing>().default(),
      queue: (Int) -> IO<Nothing, Queue<IOPartialOf<Nothing>, Int>>
    ) {
      allStrategyTests("UnboundedQueue", ctx, queue)
    }

    boundedStrategyTests { capacity -> Queue.bounded<IOPartialOf<Nothing>, Int>(capacity, IO.concurrent<Nothing>()).fix() }

    slidingStrategyTests { capacity -> Queue.sliding<IOPartialOf<Nothing>, Int>(capacity, IO.concurrent<Nothing>()).fix() }

    droppingStrategyTests { capacity -> Queue.dropping<IOPartialOf<Nothing>, Int>(capacity, IO.concurrent<Nothing>()).fix() }

    unboundedStrategyTests { Queue.unbounded<IOPartialOf<Nothing>, Int>(IO.concurrent<Nothing>()).fix() }
  }
}<|MERGE_RESOLUTION|>--- conflicted
+++ resolved
@@ -14,23 +14,14 @@
 import arrow.core.test.generators.tuple2
 import arrow.core.test.generators.tuple3
 import arrow.fx.extensions.fx
-import arrow.fx.extensions.io.apply.mapN
 import arrow.fx.extensions.io.applicative.applicative
+import arrow.fx.extensions.io.async.effectMap
 import arrow.fx.extensions.io.concurrent.concurrent
 import arrow.fx.extensions.io.dispatchers.dispatchers
-<<<<<<< HEAD
-import arrow.fx.extensions.io.monad.map
-import arrow.fx.typeclasses.milliseconds
-import arrow.test.UnitSpec
-import arrow.test.generators.nonEmptyList
-import arrow.test.generators.tuple2
-import arrow.test.generators.tuple3
-import arrow.test.laws.equalUnderTheLaw
-=======
 import arrow.fx.test.laws.equalUnderTheLaw
 import arrow.fx.test.laws.forFew
+import arrow.fx.typeclasses.ConcurrentSyntax
 import arrow.fx.typeclasses.milliseconds
->>>>>>> 56b4da53
 import io.kotlintest.fail
 import io.kotlintest.matchers.types.shouldBeInstanceOf
 import io.kotlintest.properties.Gen
@@ -39,10 +30,10 @@
 
 class QueueTest : UnitSpec() {
 
+  fun <A> fx(c: suspend ConcurrentSyntax<IOPartialOf<Nothing>>.() -> A): IO<Nothing, A> =
+    IO.concurrent<Nothing>().fx.concurrent(c).fix()
+
   init {
-
-    fun IOOf<Nothing, Unit>.test(): Boolean =
-      equalUnderTheLaw(IO.unit, EQ())
 
     fun allStrategyTests(
       label: String,
@@ -52,29 +43,8 @@
 
       "$label - make a queue the add values then retrieve in the same order" {
         forAll(Gen.nonEmptyList(Gen.int())) { l ->
-          IO.fx<Nothing, Unit> {
+          fx {
             val q = !queue(l.size)
-<<<<<<< HEAD
-            !l.traverse(IO.applicative<Nothing>()) { q.offer(it) }
-            val nl = !(1..l.size).toList().traverse(IO.applicative<Nothing>()) { q.take() }
-            !IO.effect { nl == l.toList() }
-          }.test()
-        }
-      }
-
-      "$label - offer and take a number of values in the same order" {
-        forAll(Gen.tuple3(Gen.int(), Gen.int(), Gen.int())) { t ->
-          IO.fx<Nothing, Unit> {
-            val q = !queue(3)
-            !q.offer(t.a)
-            !q.offer(t.b)
-            !q.offer(t.c)
-            val first = !q.take()
-            val second = !q.take()
-            val third = !q.take()
-            !IO.effect { Tuple3(first, second, third) shouldBe t }
-          }.test()
-=======
             !l.traverse(IO.applicative(), q::offer)
             !(1..l.size).toList().traverse(IO.applicative()) { q.take() }
           }.equalUnderTheLaw(IO.just(l.toList()))
@@ -83,7 +53,7 @@
 
       "$label - queue can be filled at once with enough capacity" {
         forAll(Gen.nonEmptyList(Gen.int())) { l ->
-          IO.fx {
+          fx {
             val q = !queue(l.size)
             val succeed = !q.tryOfferAll(l.toList())
             val res = !q.takeAll()
@@ -94,7 +64,7 @@
 
       "$label - queue can be filled at once over capacity with takers" {
         forAll(Gen.nonEmptyList(Gen.int())) { l ->
-          IO.fx {
+          fx {
             val q = !queue(l.size)
             val (join, _) = !q.take().fork()
             !IO.sleep(50.milliseconds) // Registered first, should receive first element of `tryOfferAll`
@@ -112,7 +82,7 @@
           Gen.list(Gen.int()).filter { it.size <= 100 },
           Gen.int().filter { it > 100 }
         ) { l, capacity ->
-          IO.fx {
+          fx {
             val q = !queue(capacity)
             val succeed = !q.tryOfferAll(l)
             val all = !q.takeAll()
@@ -123,7 +93,7 @@
 
       "$label - takeAll takes all values from a Queue" {
         forAll(Gen.nonEmptyList(Gen.int())) { l ->
-          IO.fx {
+          fx {
             val q = !queue(l.size)
             !l.traverse(IO.applicative(), q::offer)
             val res = !q.takeAll()
@@ -135,7 +105,7 @@
 
       "$label - peekAll reads all values from a Queue without removing them" {
         forAll(Gen.nonEmptyList(Gen.int())) { l ->
-          IO.fx {
+          fx {
             val q = !queue(l.size)
             !l.traverse(IO.applicative(), q::offer)
             val res = !q.peekAll()
@@ -147,7 +117,7 @@
 
       "$label - empty queue takeAll is empty" {
         forAll(Gen.positiveIntegers()) { capacity ->
-          IO.fx {
+          fx {
             val q = !queue(capacity)
             !q.takeAll()
           }.equalUnderTheLaw(IO.just(emptyList()))
@@ -156,29 +126,17 @@
 
       "$label - empty queue peekAll is empty" {
         forAll(Gen.positiveIntegers()) { capacity ->
-          IO.fx {
+          fx {
             val q = !queue(capacity)
             !q.peekAll()
           }.equalUnderTheLaw(IO.just(emptyList()))
->>>>>>> 56b4da53
         }
       }
 
       "$label - time out taking from an empty queue" {
-<<<<<<< HEAD
-        IO.fx<Nothing, Unit> {
-          val wontComplete = queue(10).flatMap(Queue<IOPartialOf<Nothing>, Int>::take)
-          val start = !IO.effect { System.currentTimeMillis() }
-          val received = !wontComplete.map { Some(it) }
-            .waitFor(100.milliseconds, default = IO.just(None))
-          val elapsed = !IO.effect { System.currentTimeMillis() - start }
-          !IO.effect { received shouldBe None }
-          !IO.effect { (elapsed >= 100) shouldBe true }
-        }.test()
-=======
-        forFew(100, Gen.int()) {
-          IO.fx {
-            val wontComplete = queue(10).flatMap(Queue<ForIO, Int>::take)
+        forFew(100, Gen.int()) {
+          fx {
+            val wontComplete = queue(10).flatMap(Queue<IOPartialOf<Nothing>, Int>::take)
             val start = !effect { System.currentTimeMillis() }
             val received = !wontComplete.map { Some(it) }
               .waitFor(100.milliseconds, default = just(None))
@@ -186,29 +144,22 @@
             Tuple2(received, (elapsed >= 100))
           }.equalUnderTheLaw(IO.just(Tuple2(None, true)))
         }
->>>>>>> 56b4da53
       }
 
       "$label - suspended take calls on an empty queue complete when offer calls made to queue" {
         forAll(Gen.int()) { i ->
-          IO.fx<Nothing, Unit> {
+          fx {
             val q = !queue(3)
             val first = !q.take().fork(ctx)
             !q.offer(i)
-<<<<<<< HEAD
-            val res = !first.join()
-            !IO.effect { res shouldBe i }
-          }.test()
-=======
             !first.join()
           }.equalUnderTheLaw(IO.just(i))
->>>>>>> 56b4da53
         }
       }
 
       "$label - multiple take calls on an empty queue complete when until as many offer calls made to queue" {
         forAll(Gen.tuple3(Gen.int(), Gen.int(), Gen.int())) { t ->
-          IO.fx<Nothing, Unit> {
+          fx {
             val q = !queue(3)
             val first = !q.take().fork(ctx)
             val second = !q.take().fork(ctx)
@@ -219,12 +170,6 @@
             val firstValue = !first.join()
             val secondValue = !second.join()
             val thirdValue = !third.join()
-<<<<<<< HEAD
-            !IO.effect {
-              setOf(firstValue, secondValue, thirdValue) shouldBe setOf(t.a, t.b, t.c)
-            }
-          }.test()
-=======
             setOf(firstValue, secondValue, thirdValue)
           }.equalUnderTheLaw(IO.just(setOf(t.a, t.b, t.c)))
         }
@@ -232,28 +177,22 @@
 
       "$label - time out peeking from an empty queue" {
         forFew(100, Gen.int()) {
-          IO.fx {
-            val wontComplete = queue(10).flatMap(Queue<ForIO, Int>::peek)
+          fx {
+            val wontComplete = queue(10).flatMap(Queue<IOPartialOf<Nothing>, Int>::peek)
             val start = !effect { System.currentTimeMillis() }
             val received = !wontComplete.map { Some(it) }
               .waitFor(100.milliseconds, default = just(None))
             val elapsed = !effect { System.currentTimeMillis() - start }
             Tuple2(received, (elapsed >= 100))
           }.equalUnderTheLaw(IO.just(Tuple2(None, true)))
->>>>>>> 56b4da53
         }
       }
 
       "$label - suspended peek calls on an empty queue complete when offer calls made to queue" {
         forAll(Gen.int()) { i ->
-<<<<<<< HEAD
-          IO.fx<Nothing, Unit> {
-            val q = !queue(10)
-=======
-          IO.fx {
+          fx {
             val q = !queue(3)
             val first = !q.peek().fork(ctx)
->>>>>>> 56b4da53
             !q.offer(i)
             !first.join()
           }.equalUnderTheLaw(IO.just(i))
@@ -262,7 +201,7 @@
 
       "$label - multiple peek calls offerAll is cancelable an empty queue all complete with the first value is received" {
         forAll(Gen.int()) { i ->
-          IO.fx {
+          fx {
             val q = !queue(1)
             val first = !q.peek().fork(ctx)
             val second = !q.peek().fork(ctx)
@@ -278,54 +217,9 @@
 
       "$label - peek does not remove value from Queue" {
         forAll(Gen.int()) { i ->
-          IO.fx<Nothing, Unit> {
+          fx {
             val q = !queue(10)
             !q.offer(i)
-<<<<<<< HEAD
-          }.attempt().unsafeRunSync() == Left(QueueShutdown)
-        }
-      }
-
-      "$label - joining a forked, incomplete take call on a shutdown queue creates a QueueShutdown error" {
-        IO.fx<Nothing, Unit> {
-          val q = !queue(10)
-          val t = !q.take().fork(ctx)
-          !q.shutdown()
-          !t.join()
-        }.attempt().unsafeRunSync() shouldBe Left(QueueShutdown)
-      }
-
-      "$label - create a shutdown hook completing a promise, then shutdown the queue, the promise should be completed" {
-        IO.fx<Nothing, Unit> {
-          val q = !queue(10)
-          val p = !Promise<IOPartialOf<Nothing>, Boolean>(IO.concurrent<Nothing>())
-          !(q.awaitShutdown().followedBy(p.complete(true))).fork()
-          !q.shutdown()
-          !p.get()
-        }.test()
-      }
-
-      "$label - create a shutdown hook completing a promise twice, then shutdown the queue, both promises should be completed" {
-        IO.fx<Nothing, Unit> {
-          val q = !queue(10)
-          val p1 = !Promise<IOPartialOf<Nothing>, Boolean>(IO.concurrent<Nothing>())
-          val p2 = !Promise<IOPartialOf<Nothing>, Boolean>(IO.concurrent<Nothing>())
-          !(q.awaitShutdown().followedBy(p1.complete(true))).fork()
-          !(q.awaitShutdown().followedBy(p2.complete(true))).fork()
-          !q.shutdown()
-          !mapN(p1.get(), p2.get()) { (p1, p2) -> p1 && p2 }
-        }.test()
-      }
-
-      "$label - shut it down, create a shutdown hook completing a promise, the promise should be completed immediately" {
-        IO.fx<Nothing, Unit> {
-          val q = !queue(10)
-          !q.shutdown()
-          val p = !Promise<IOPartialOf<Nothing>, Boolean>(IO.concurrent<Nothing>())
-          !(q.awaitShutdown().followedBy(p.complete(true))).fork()
-          !p.get()
-        }.test()
-=======
             val peeked = !q.peek()
             val took = !q.takeAll()
             Tuple2(peeked, took)
@@ -335,7 +229,7 @@
 
       "$label - tryTake on an empty Queue returns None" {
         forFew(100, Gen.int()) {
-          IO.fx {
+          fx {
             val q = !queue(10)
             !q.tryTake()
           }.equalUnderTheLaw(IO.just(None))
@@ -344,7 +238,7 @@
 
       "$label - tryPeek on an empty Queue returns None" {
         forFew(100, Gen.int()) {
-          IO.fx {
+          fx {
             val q = !queue(10)
             !q.tryPeek()
           }.equalUnderTheLaw(IO.just(None))
@@ -353,7 +247,7 @@
 
       "$label - take is cancelable" {
         forFew(100, Gen.int()) {
-          IO.fx {
+          fx {
             val q = !queue(1)
             val t1 = !q.take().fork()
             val t2 = !q.take().fork()
@@ -372,7 +266,7 @@
 
       "$label - peek is cancelable" {
         forFew(100, Gen.int()) {
-          IO.fx {
+          fx {
             val q = !queue(1)
             val finished = !Promise<Int>()
             val fiber = !q.peek().flatMap(finished::complete).fork()
@@ -387,7 +281,7 @@
 
       "$label - takeAll returns emptyList with waiting suspended takers" {
         forFew(100, Gen.int()) {
-          IO.fx {
+          fx {
             val q = !queue(1)
             val (_, cancel) = !q.take().fork()
             !sleep(50.milliseconds)
@@ -400,7 +294,7 @@
 
       "$label - peekAll returns emptyList with waiting suspended takers" {
         forFew(100, Gen.int()) {
-          IO.fx {
+          fx {
             val q = !queue(1)
             val (_, cancel) = !q.take().fork()
             !sleep(50.milliseconds)
@@ -416,7 +310,7 @@
           Gen.nonEmptyList(Gen.int()).filter { it.size in 1..50 },
           Gen.choose(52, 100)
         ) { l, capacity ->
-          IO.fx {
+          fx {
             val q = !queue(capacity)
             val (_, cancel) = !q.take().fork()
             !IO.sleep(50.milliseconds) // Give take callbacks a chance to register
@@ -430,7 +324,7 @@
 
       "$label - offerAll can offer empty" {
         forFew(100, Gen.int()) {
-          IO.fx {
+          fx {
             val q = !queue(1)
             !q.offer(1)
             !q.offerAll(emptyList())
@@ -442,12 +336,12 @@
 
     fun strategyAtCapacityTests(
       label: String,
-      ctx: CoroutineContext = IO.dispatchers().default(),
-      queue: (Int) -> IO<Queue<ForIO, Int>>
+      ctx: CoroutineContext = IO.dispatchers<Nothing>().default(),
+      queue: (Int) -> IO<Nothing, Queue<IOPartialOf<Nothing>, Int>>
     ) {
       "$label - tryOffer returns false over capacity" {
         forFew(100, Gen.int()) {
-          IO.fx {
+          fx {
             val q = !queue(1)
             !q.offer(1)
             !q.tryOffer(2)
@@ -457,7 +351,7 @@
 
       "$label - tryOfferAll over capacity" {
         forAll(Gen.list(Gen.int()).filter { it.size > 1 }) { l ->
-          IO.fx {
+          fx {
             val q = !queue(1)
             val succeed = !q.tryOfferAll(l)
             val res = !q.peekAll()
@@ -468,7 +362,7 @@
 
       "$label - can take and offer at capacity" {
         forFew(100, Gen.int()) {
-          IO.fx {
+          fx {
             val q = !queue(1)
             val (join, _) = !q.take().fork()
             !IO.sleep(50.milliseconds)
@@ -478,7 +372,6 @@
             Tuple2(succeed, setOf(a, b))
           }.equalUnderTheLaw(IO.just(Tuple2(true, setOf(1, 2))))
         }
->>>>>>> 56b4da53
       }
     }
 
@@ -491,21 +384,8 @@
       strategyAtCapacityTests(label, ctx, queue)
 
       "$label - time out offering to a queue at capacity" {
-<<<<<<< HEAD
-        IO.fx<Nothing, Unit> {
-          val q = !queue(1)
-          !q.offer(1)
-          val start = !IO.effect { System.currentTimeMillis() }
-          val wontComplete = q.offer(2)
-          val received = !wontComplete.map { Some(it) }
-            .waitFor(100.milliseconds, default = IO.just(None))
-          val elapsed = !IO.effect { System.currentTimeMillis() - start }
-          !IO.effect { received shouldBe None }
-          !IO.effect { (elapsed >= 100) shouldBe true }
-        }.test()
-=======
-        forFew(100, Gen.int()) {
-          IO.fx {
+        forFew(100, Gen.int()) {
+          fx {
             val q = !queue(1)
             !q.offer(1)
             val start = !effect { System.currentTimeMillis() }
@@ -520,7 +400,7 @@
 
       "$label - time out offering multiple values to a queue at capacity" {
         forFew(100, Gen.int()) {
-          IO.fx {
+          fx {
             val q = !queue(3)
             val start = !effect { System.currentTimeMillis() }
             val wontComplete = q.offerAll(1, 2, 3, 4)
@@ -534,7 +414,7 @@
 
       "$label - queue cannot be filled at once without enough capacity" {
         forAll(Gen.nonEmptyList(Gen.int())) { l ->
-          IO.fx {
+          fx {
             val q = !queue(l.size)
             val succeed = !q.tryOfferAll(l.toList() + 1)
             val res = !q.takeAll()
@@ -545,7 +425,7 @@
 
       "$label - can offerAll at capacity with take" {
         forFew(100, Gen.int()) {
-          IO.fx {
+          fx {
             val q = !queue(1)
             val (join, _) = !q.take().fork()
             !IO.sleep(50.milliseconds)
@@ -559,7 +439,7 @@
 
       "$label - can tryOfferAll at capacity with take" {
         forFew(100, Gen.int()) {
-          IO.fx {
+          fx {
             val q = !queue(1)
             val (join, _) = !q.take().fork()
             !IO.sleep(50.milliseconds)
@@ -574,7 +454,7 @@
       // offerAll(fa).fork() + offerAll(fb).fork() <==> queue(fa + fb) OR queue(fb + fa)
       "$label - offerAll is atomic" {
         forAll(Gen.nonEmptyList(Gen.int()), Gen.nonEmptyList(Gen.int())) { fa, fb ->
-          IO.fx {
+          fx {
             val q = !queue(fa.size + fb.size)
             !q.offerAll(fa.toList()).fork()
             !q.offerAll(fb.toList()).fork()
@@ -593,7 +473,7 @@
           Gen.nonEmptyList(Gen.int()).filter { it.size in 51..100 },
           Gen.choose(1, 50)
         ) { l, capacity ->
-          IO.fx {
+          fx {
             val q = !queue(capacity)
             !l.parTraverse(NonEmptyList.traverse(), q::offer).fork()
             !IO.sleep(50.milliseconds) // Give take callbacks a chance to register
@@ -611,7 +491,7 @@
           Gen.nonEmptyList(Gen.int()).filter { it.size in 51..100 },
           Gen.choose(1, 50)
         ) { l, capacity ->
-          IO.fx {
+          fx {
             val q = !queue(capacity)
             !l.parTraverse(NonEmptyList.traverse(), q::offer).fork()
             !IO.sleep(50.milliseconds) // Give take callbacks a chance to register
@@ -626,7 +506,7 @@
       // Offer only gets scheduled for Bounded Queues, others apply strategy.
       "$label - offer is cancelable" {
         forFew(100, Gen.int()) {
-          IO.fx {
+          fx {
             val q = !queue(1)
             !q.offer(0)
             !q.offer(1).fork()
@@ -649,7 +529,7 @@
       // OfferAll only gets scheduled for Bounded Queues, others apply strategy.
       "$label - offerAll is cancelable" {
         forFew(100, Gen.int()) {
-          IO.fx {
+          fx {
             val q = !queue(1)
             !q.offer(0)
             !q.offer(1).fork()
@@ -671,49 +551,41 @@
 
       "$label - tryOffer returns false at capacity" {
         forFew(100, Gen.int()) {
-          IO.fx {
+          fx {
             val q = !queue(1)
             !q.offer(1)
             !q.tryOffer(2)
           }.equalUnderTheLaw(IO.just(false))
         }
->>>>>>> 56b4da53
       }
 
       "$label - capacity must be a positive integer" {
-        IO.fx<Nothing, Unit> {
-          val attempted = !queue(0).attempt()
-          !IO.effect {
-            attempted.fold(
-              { err -> err.shouldBeInstanceOf<IllegalArgumentException>() },
-              { fail("Expected Left<IllegalArgumentException>") }
-            )
-          }
-        }.test()
+        queue(0).result().effectMap {
+          it.fold(
+            { err -> err.shouldBeInstanceOf<IllegalArgumentException>() },
+            { fail("Expected Left<IllegalArgumentException>") },
+            { fail("Expected Left<IllegalArgumentException>") }
+          )
+        }.suspended()
       }
 
       "$label - suspended offers called on a full queue complete when take calls made to queue" {
         forAll(Gen.tuple2(Gen.int(), Gen.int())) { t ->
-          IO.fx<Nothing, Unit> {
+          fx {
             val q = !queue(1)
             !q.offer(t.a)
             val (join, _) = !q.offer(t.b).fork(ctx)
             val first = !q.take()
             val second = !q.take()
-<<<<<<< HEAD
-            !IO.effect { Tuple2(first, second) shouldBe t }
-          }.test()
-=======
             !join // Check if fiber completed
             Tuple2(first, second)
           }.equalUnderTheLaw(IO.just(t))
->>>>>>> 56b4da53
         }
       }
 
       "$label - multiple offer calls on an full queue complete when as many take calls are made to queue" {
         forAll(Gen.tuple3(Gen.int(), Gen.int(), Gen.int())) { t ->
-          IO.fx<Nothing, Unit> {
+          fx {
             val q = !queue(1)
             !q.offer(t.a)
             val (join, _) = !q.offer(t.b).fork(ctx)
@@ -721,29 +593,10 @@
             val first = !q.take()
             val second = !q.take()
             val third = !q.take()
-<<<<<<< HEAD
-            !IO.effect {
-              setOf(first, second, third) shouldBe setOf(t.a, t.b, t.c)
-            }
-          }.test()
-        }
-      }
-
-      "$label - joining a forked offer call made to a shut down queue creates a QueueShutdown error" {
-        forAll(Gen.int()) { i ->
-          IO.fx<Nothing, Unit> {
-            val q = !queue(1)
-            !q.offer(i)
-            val o = !q.offer(i).fork(ctx)
-            !q.shutdown()
-            !o.join()
-          }.attempt().unsafeRunSync() == Left(QueueShutdown)
-=======
             !join // Check if fiber completed
             !join2 // Check if fiber completed
             setOf(first, second, third)
           }.equalUnderTheLaw(IO.just(setOf(t.a, t.b, t.c)))
->>>>>>> 56b4da53
         }
       }
     }
@@ -757,41 +610,25 @@
       strategyAtCapacityTests(label, ctx, queue)
 
       "$label - capacity must be a positive integer" {
-        IO.fx<Nothing, Unit> {
-          val attempted = !queue(0).attempt()
-          !IO.effect {
-            attempted.fold(
-              { err -> err.shouldBeInstanceOf<IllegalArgumentException>() },
-              { fail("Expected Left<IllegalArgumentException>") }
-            )
-          }
-        }.test()
-      }
-
-<<<<<<< HEAD
-      "$label - removes first element after offering to a queue at capacity" {
-        forAll(Gen.int(), Gen.nonEmptyList(Gen.int())) { x, xs ->
-          IO.fx<Nothing, Unit> {
-            val q = !queue(xs.size)
-            !q.offer(x)
-            !xs.traverse(IO.applicative<Nothing>(), q::offer)
-            val taken = !(1..xs.size).toList().traverse(IO.applicative<Nothing>()) { q.take() }
-            !IO.effect {
-              taken shouldBe xs.toList()
-            }
-          }.test()
-=======
+        queue(0).result().effectMap {
+          it.fold(
+            { err -> err.shouldBeInstanceOf<IllegalArgumentException>() },
+            { fail("Expected Left<IllegalArgumentException>") },
+            { fail("Expected Left<IllegalArgumentException>") }
+          )
+        }.suspended()
+      }
+
       "$label - slides elements offered to queue at capacity" {
         forAll(
           Gen.choose(1, 50),
           Gen.nonEmptyList(Gen.int()).filter { it.size > 50 }
         ) { capacity, xs ->
-          IO.fx {
+          fx {
             val q = !queue(capacity)
             !q.offerAll(xs.toList())
             !q.peekAll()
           }.equalUnderTheLaw(IO.just(xs.toList().drop(xs.size - capacity)))
->>>>>>> 56b4da53
         }
       }
     }
@@ -805,32 +642,24 @@
       strategyAtCapacityTests(label, ctx, queue)
 
       "$label - capacity must be a positive integer" {
-        IO.fx<Nothing, Unit> {
-          val attempted = !queue(0).attempt()
-          !IO.effect {
-            attempted.fold(
-              { err -> err.shouldBeInstanceOf<IllegalArgumentException>() },
-              { fail("Expected Left<IllegalArgumentException>") }
-            )
-          }
-        }.test()
+        queue(0).result().effectMap {
+          it.fold(
+            { err -> err.shouldBeInstanceOf<IllegalArgumentException>() },
+            { fail("Expected Left<IllegalArgumentException>") },
+            { fail("Expected Left<IllegalArgumentException>") }
+          )
+        }.suspended()
       }
 
       "$label - drops elements offered to a queue at capacity" {
         forAll(Gen.int(), Gen.int(), Gen.nonEmptyList(Gen.int())) { x, x2, xs ->
-          IO.fx<Nothing, Unit> {
+          fx {
             val q = !queue(xs.size)
-            !xs.traverse(IO.applicative<Nothing>()) { q.offer(it) }
+            !xs.traverse(IO.applicative(), q::offer)
             !q.offer(x) // this `x` should be dropped
-            val taken = !(1..xs.size).toList().traverse(IO.applicative<Nothing>()) { q.take() }
+            val taken = !(1..xs.size).toList().traverse(IO.applicative()) { q.take() }
             !q.offer(x2)
             val taken2 = !q.take()
-<<<<<<< HEAD
-            !IO.effect {
-              taken.fix() + taken2 shouldBe xs.toList() + x2
-            }
-          }.test()
-=======
             taken.fix() + taken2
           }.equalUnderTheLaw(IO.just(xs.toList() + x2))
         }
@@ -841,12 +670,11 @@
           Gen.choose(1, 50),
           Gen.nonEmptyList(Gen.int()).filter { it.size > 50 }
         ) { capacity, xs ->
-          IO.fx {
+          fx {
             val q = !queue(capacity)
             !q.offerAll(xs.toList())
             !q.peekAll()
           }.equalUnderTheLaw(IO.just(xs.toList().take(capacity)))
->>>>>>> 56b4da53
         }
       }
     }
@@ -858,12 +686,12 @@
       allStrategyTests("UnboundedQueue", ctx, queue)
     }
 
-    boundedStrategyTests { capacity -> Queue.bounded<IOPartialOf<Nothing>, Int>(capacity, IO.concurrent<Nothing>()).fix() }
-
-    slidingStrategyTests { capacity -> Queue.sliding<IOPartialOf<Nothing>, Int>(capacity, IO.concurrent<Nothing>()).fix() }
-
-    droppingStrategyTests { capacity -> Queue.dropping<IOPartialOf<Nothing>, Int>(capacity, IO.concurrent<Nothing>()).fix() }
-
-    unboundedStrategyTests { Queue.unbounded<IOPartialOf<Nothing>, Int>(IO.concurrent<Nothing>()).fix() }
+    boundedStrategyTests { capacity -> Queue.bounded<IOPartialOf<Nothing>, Int>(capacity, IO.concurrent()).fix() }
+
+    slidingStrategyTests { capacity -> Queue.sliding<IOPartialOf<Nothing>, Int>(capacity, IO.concurrent()).fix() }
+
+    droppingStrategyTests { capacity -> Queue.dropping<IOPartialOf<Nothing>, Int>(capacity, IO.concurrent()).fix() }
+
+    unboundedStrategyTests { Queue.unbounded<IOPartialOf<Nothing>, Int>(IO.concurrent()).fix() }
   }
 }