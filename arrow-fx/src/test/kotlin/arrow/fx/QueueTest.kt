--- conflicted
+++ resolved
@@ -1,19 +1,12 @@
 package arrow.fx
 
-<<<<<<< HEAD
 import arrow.core.NonEmptyList
-=======
-import arrow.core.Left
->>>>>>> c1b12892
 import arrow.core.None
 import arrow.core.Some
 import arrow.core.Tuple2
 import arrow.core.Tuple3
-<<<<<<< HEAD
 import arrow.core.Right
 import arrow.core.Tuple4
-=======
->>>>>>> c1b12892
 import arrow.core.extensions.list.traverse.traverse
 import arrow.core.extensions.nonemptylist.traverse.traverse
 import arrow.core.fix
@@ -21,19 +14,12 @@
 import arrow.core.test.generators.nonEmptyList
 import arrow.core.test.generators.tuple2
 import arrow.core.test.generators.tuple3
+import arrow.fx.test.laws.equalUnderTheLaw
 import arrow.fx.extensions.fx
 import arrow.fx.extensions.io.applicative.applicative
 import arrow.fx.extensions.io.concurrent.concurrent
 import arrow.fx.extensions.io.dispatchers.dispatchers
 import arrow.fx.typeclasses.milliseconds
-<<<<<<< HEAD
-import arrow.test.UnitSpec
-import arrow.test.generators.nonEmptyList
-import arrow.test.generators.tuple2
-import arrow.test.generators.tuple3
-import arrow.test.laws.equalUnderTheLaw
-=======
->>>>>>> c1b12892
 import io.kotlintest.fail
 import io.kotlintest.matchers.types.shouldBeInstanceOf
 import io.kotlintest.properties.Gen
@@ -207,7 +193,7 @@
             val q = !queue(3)
             val first = !q.peek().fork(ctx)
             !q.offer(i)
-            val res = !first.join()
+            !first.join()
           }.equalUnderTheLaw(IO.just(i))
         }
       }
