package arrow.fx

import arrow.core.None
import arrow.core.Option
import arrow.core.Right
import arrow.core.Some
import arrow.core.Tuple3
import arrow.core.Tuple4
import arrow.core.Tuple7
import arrow.core.toT
import arrow.fx.extensions.fx
import arrow.fx.extensions.io.async.async
import arrow.fx.extensions.io.concurrent.concurrent
import arrow.fx.extensions.io.concurrent.parSequence
import arrow.fx.extensions.io.monad.flatMap
<<<<<<< HEAD
=======
import arrow.fx.extensions.io.monad.followedBy
import arrow.fx.typeclasses.milliseconds
>>>>>>> 18590e54
import arrow.test.UnitSpec
import arrow.test.laws.equalUnderTheLaw
import io.kotlintest.properties.Gen
import io.kotlintest.properties.forAll
import io.kotlintest.shouldBe

class MVarTest : UnitSpec() {

  init {

    fun tests(label: String, mvar: MVarFactory<IOPartialOf<Nothing>>) {
      fun IOOf<Nothing, Unit>.test(): Boolean =
        equalUnderTheLaw(IO.unit, IO_EQ())

      "$label - empty; put; isNotEmpty; take; put; take" {
        forAll(Gen.int(), Gen.int()) { a, b ->
          IO.fx<Nothing, Unit> {
            val av = mvar.empty<Int>().bind()
            val isEmpty = av.isEmpty().bind()
            av.put(a).bind()
            val isNotEmpty = av.isNotEmpty().bind()
            val r1 = av.take().bind()
            av.put(b).bind()
            val r2 = av.take().bind()
            !IO.effect { Tuple4(isEmpty, isNotEmpty, r1, r2) shouldBe Tuple4(true, true, a, b) }
          }.test()
        }
      }

      "$label - empty; tryPut; tryPut; isNotEmpty; tryTake; tryTake; put; take" {
        forAll(Gen.int(), Gen.int(), Gen.int()) { a, b, c ->
          IO.fx<Nothing, Unit> {
            val av = mvar.empty<Int>().bind()
            val isEmpty = av.isEmpty().bind()
            val p1 = av.tryPut(a).bind()
            val p2 = av.tryPut(b).bind()
            val isNotEmpty = av.isNotEmpty().bind()
            val r1 = av.tryTake().bind()
            val r2 = av.tryTake().bind()
            av.put(c).bind()
            val r3 = av.take().bind()
            !IO.effect {
              Tuple7(isEmpty, p1, p2, isNotEmpty, r1, r2, r3) shouldBe
                Tuple7(true, true, false, true, Some(a), None, c)
            }
          }.test()
        }
      }

      "$label - empty; take; put; take; put" {
        IO.fx<Nothing, Unit> {
          val av = mvar.empty<Int>().bind()

          val f1 = av.take().fork().bind()
          av.put(10).bind()

          val f2 = av.take().fork().bind()
          av.put(20).bind()

          val aa = f1.join().bind()
          val bb = f2.join().bind()

<<<<<<< HEAD
          !IO.effect { setOf(aa, bb) shouldBe setOf(10, 20) }
        }.test()
=======
          setOf(aa, bb)
        }.equalUnderTheLaw(IO.just(setOf(10, 20)), EQ())
>>>>>>> 18590e54
      }

      "$label - empty; put; put; put; take; take; take" {
        IO.fx<Nothing, Unit> {
          val av = mvar.empty<Int>().bind()

          val f1 = av.put(10).fork().bind()
          val f2 = av.put(20).fork().bind()
          val f3 = av.put(30).fork().bind()

          val aa = av.take().bind()
          val bb = av.take().bind()
          val cc = av.take().bind()

          f1.join().bind()
          f2.join().bind()
          f3.join().bind()

<<<<<<< HEAD
          !IO.effect { setOf(aa, bb, cc) shouldBe setOf(10, 20, 30) }
        }.test()
=======
          setOf(aa, bb, cc)
        }.equalUnderTheLaw(IO.just(setOf(10, 20, 30)), EQ())
>>>>>>> 18590e54
      }

      "$label - empty; take; take; take; put; put; put" {
        IO.fx<Nothing, Unit> {
          val av = mvar.empty<Int>().bind()

          val f1 = av.take().fork().bind()
          val f2 = av.take().fork().bind()
          val f3 = av.take().fork().bind()

          av.put(10).bind()
          av.put(20).bind()
          av.put(30).bind()

          val aa = f1.join().bind()
          val bb = f2.join().bind()
          val cc = f3.join().bind()

<<<<<<< HEAD
          !IO.effect { setOf(aa, bb, cc) shouldBe setOf(10, 20, 30) }
        }.test()
=======
          setOf(aa, bb, cc)
        }.equalUnderTheLaw(IO.just(setOf(10, 20, 30)), EQ())
>>>>>>> 18590e54
      }

      "$label - initial; isNotEmpty; take; put; take" {
        forAll(Gen.int(), Gen.int()) { a, b ->
          IO.fx<Nothing, Unit> {
            val av = mvar.just(a).bind()
            val isNotEmpty = av.isNotEmpty().bind()
            val r1 = av.take().bind()
            av.put(b).bind()
            val r2 = av.take().bind()

            !IO.effect { Tuple3(isNotEmpty, r1, r2) shouldBe Tuple3(true, a, b) }
          }.test()
        }
      }

      "$label - initial; take; put; take" {
        forAll(Gen.int(), Gen.int()) { a, b ->
          IO.fx {
            val av = !mvar.just(a)
            val isEmpty = !av.isEmpty()
            val r1 = !av.take()
            !av.put(b)
            val r2 = !av.take()
            Tuple3(isEmpty, r1, r2)
          }.equalUnderTheLaw(IO.just(Tuple3(false, a, b)), EQ())
        }
      }

      "$label - initial; read; take" {
        forAll(Gen.int()) { i ->
          IO.fx<Nothing, Unit> {
            val av = mvar.just(i).bind()
            val read = av.read().bind()
            val take = av.take().bind()
            !IO.effect { (read toT take) shouldBe (i toT i) }
          }.test()
        }
      }

      "$label - empty; read; put" {
        forAll(Gen.int()) { a ->
          IO.fx {
            val av = !mvar.empty<Int>()
            val read = !av.read().fork()
            !av.put(a)
            !read.join()
          }.equalUnderTheLaw(IO.just(a), EQ())
        }
      }

      "$label - put(null) works" {
        val task = mvar.empty<String?>().flatMap { mvar ->
          mvar.put(null).flatMap { mvar.read() }
        }

        task.equalUnderTheLaw(IO.just(null), EQ())
      }

      "$label - take/put test is stack safe" {
        fun loop(n: Int, acc: Int, ch: MVar<IOPartialOf<Nothing>, Int>): IO<Nothing, Int> =
          if (n <= 0) IO.just(acc) else
            ch.take().flatMap { x ->
              ch.put(1).flatMap { loop(n - 1, acc + x, ch) }
            }

        val count = 10000
        val task = mvar.just(1).flatMap { ch -> loop(count, 0, ch) }
        task.equalUnderTheLaw(IO.just(count), EQ())
      }

      "!$label - stack overflow test" {
        // Ignored currently StackOverflows due to ListTraverse
        val count = 10000

        fun consumer(ch: Channel<Int>, sum: Long): IO<Long> =
          ch.take().flatMap {
            it.fold({
              IO.just(sum) // we are done!
            }, { x ->
              // next please
              consumer(ch, sum + x)
            })
          }

        fun exec(channel: Channel<Int>): IO<Long> {
          val consumerTask = consumer(channel, 0L)
          val tasks = (0 until count).map { i -> channel.put(Some(i)) }
          val producerTask = tasks.parSequence().flatMap { channel.put(None) }

          return IO.fx {
            val f1 = !producerTask.fork()
            val f2 = !consumerTask.fork()
            !f1.join()
            !f2.join()
          }
        }

        mvar.just(Option(0)).flatMap(::exec)
          .unsafeRunSync() shouldBe count.toLong() * (count - 1) / 2
      }

      "$label - producer-consumer parallel loop" {
        fun producer(ch: Channel<Int>, list: List<Int>): IO<Unit> =
          when {
            list.isEmpty() -> ch.put(None).fix() // we are done!
            else -> ch.put(Some(list.first())).flatMap { producer(ch, list.drop(1)) } // next please
          }

        fun consumer(ch: Channel<Int>, sum: Long): IO<Long> =
          ch.take().flatMap {
            it.fold({
              IO.just(sum) // we are done!
            }, { x ->
              consumer(ch, sum + x) // next please
            })
          }

        val count = 10000
        val sumTask = IO.fx {
          val channel = !mvar.just(Option(0))
          val producerFiber = !producer(channel, (0 until count).toList()).fork()
          val consumerFiber = !consumer(channel, 0L).fork()
          !producerFiber.join()
          !consumerFiber.join()
        }.equalUnderTheLaw(IO.just(count * (count - 1) / 2), EQ())
      }

      fun testStackSequential(channel: MVar<ForIO, Int>): Tuple3<Int, IO<Int>, IO<Unit>> {
        val count = 10000

        fun readLoop(n: Int, acc: Int): IO<Int> =
          if (n > 0) channel.read().followedBy(channel.take().flatMap { readLoop(n - 1, acc + 1) })
          else IO.just(acc)

        fun writeLoop(n: Int): IO<Unit> =
          if (n > 0) channel.put(1).flatMap { writeLoop(n - 1) }
          else IO.just(Unit)

        return Tuple3(count, readLoop(count, 0), writeLoop(count))
      }

      "$label - put is stack safe when repeated sequentially" {
        IO.fx {
          val channel = !mvar.empty<Int>()
          val (count, reads, writes) = testStackSequential(channel)
          !writes.fork()
          !reads
          !effect { reads shouldBe count }
        }.equalUnderTheLaw(IO.unit, EQ())
      }

      "$label - take is stack safe when repeated sequentially" {
        IO.fx {
          val channel = !mvar.empty<Int>()
          val (count, reads, writes) = testStackSequential(channel)
          val fr = !reads.fork()
          !writes
          val r = !fr.join()
          !effect { r shouldBe count }
        }.equalUnderTheLaw(IO.unit, EQ())
      }

      "$label - concurrent take and put" {
        val count = 10000
        IO.fx {
          val mvar = !mvar.empty<Int>()
          val ref = !Ref(0)
          val takes = (0 until count).map { mvar.read().map2(mvar.take()) { (a, b) -> a + b }.flatMap { x -> ref.update { it + x } } }.parSequence()
          val puts = (0 until count).map { mvar.put(1) }.parSequence()
          val f1 = !takes.fork()
          val f2 = !puts.fork()
          !f1.join()
          !f2.join()
          !ref.get()
        }.equalUnderTheLaw(IO.just(count), EQ())
      }
    }

    fun concurrentTests(label: String, mvar: MVarFactory<ForIO>) {
      tests(label, mvar)

      "$label - put is cancelable" {
        IO.fx {
          val mVar = !mvar.just(0)
          !mVar.put(1).fork()
          val p2 = !mVar.put(2).fork()
          !mVar.put(3).fork()
          !IO.sleep(10.milliseconds) // Give put callbacks a chance to register
          !p2.cancel()
          !mVar.take()
          val r1 = !mVar.take()
          val r3 = !mVar.take()
          setOf(r1, r3)
        }.equalUnderTheLaw(IO.just(setOf(1, 3)), EQ())
      }

      "$label - take is cancelable" {
        IO.fx {
          val mVar = !mvar.empty<Int>()
          val t1 = !mVar.take().fork()
          val t2 = !mVar.take().fork()
          val t3 = !mVar.take().fork()
          !IO.sleep(10.milliseconds) // Give take callbacks a chance to register
          !t2.cancel()
          !mVar.put(1)
          !mVar.put(3)
          val r1 = !t1.join()
          val r3 = !t3.join()
          setOf(r1, r3)
        }.equalUnderTheLaw(IO.just(setOf(1, 3)), EQ())
      }

      "$label - read is cancelable" {
        IO.fx {
          val mVar = !mvar.empty<Int>()
          val finished = !Promise<Int>()
          val fiber = !mVar.read().flatMap(finished::complete).fork()
          !IO.sleep(100.milliseconds) // Give read callback a chance to register
          !fiber.cancel()
          !mVar.put(10)
          val fallback = sleep(200.milliseconds).followedBy(IO.just(0))
          !IO.raceN(finished.get(), fallback)
        }.equalUnderTheLaw(IO.just(Right(0)), EQ())
      }
    }

    tests("UncancelableMVar", MVar.factoryUncancelable(IO.async()))
    concurrentTests("CancelableMVar", MVar.factoryCancelable(IO.concurrent()))
  }
}

// Signaling option, because we need to detect completion
private typealias Channel<A> = MVar<ForIO, Option<A>><|MERGE_RESOLUTION|>--- conflicted
+++ resolved
@@ -9,15 +9,14 @@
 import arrow.core.Tuple7
 import arrow.core.toT
 import arrow.fx.extensions.fx
+import arrow.fx.extensions.io.apply.map2
 import arrow.fx.extensions.io.async.async
 import arrow.fx.extensions.io.concurrent.concurrent
 import arrow.fx.extensions.io.concurrent.parSequence
 import arrow.fx.extensions.io.monad.flatMap
-<<<<<<< HEAD
-=======
 import arrow.fx.extensions.io.monad.followedBy
+import arrow.fx.extensions.io.monadDefer.Ref
 import arrow.fx.typeclasses.milliseconds
->>>>>>> 18590e54
 import arrow.test.UnitSpec
 import arrow.test.laws.equalUnderTheLaw
 import io.kotlintest.properties.Gen
@@ -30,7 +29,7 @@
 
     fun tests(label: String, mvar: MVarFactory<IOPartialOf<Nothing>>) {
       fun IOOf<Nothing, Unit>.test(): Boolean =
-        equalUnderTheLaw(IO.unit, IO_EQ())
+        equalUnderTheLaw(IO.unit, EQ())
 
       "$label - empty; put; isNotEmpty; take; put; take" {
         forAll(Gen.int(), Gen.int()) { a, b ->
@@ -80,13 +79,8 @@
           val aa = f1.join().bind()
           val bb = f2.join().bind()
 
-<<<<<<< HEAD
           !IO.effect { setOf(aa, bb) shouldBe setOf(10, 20) }
         }.test()
-=======
-          setOf(aa, bb)
-        }.equalUnderTheLaw(IO.just(setOf(10, 20)), EQ())
->>>>>>> 18590e54
       }
 
       "$label - empty; put; put; put; take; take; take" {
@@ -105,13 +99,8 @@
           f2.join().bind()
           f3.join().bind()
 
-<<<<<<< HEAD
           !IO.effect { setOf(aa, bb, cc) shouldBe setOf(10, 20, 30) }
         }.test()
-=======
-          setOf(aa, bb, cc)
-        }.equalUnderTheLaw(IO.just(setOf(10, 20, 30)), EQ())
->>>>>>> 18590e54
       }
 
       "$label - empty; take; take; take; put; put; put" {
@@ -130,13 +119,8 @@
           val bb = f2.join().bind()
           val cc = f3.join().bind()
 
-<<<<<<< HEAD
           !IO.effect { setOf(aa, bb, cc) shouldBe setOf(10, 20, 30) }
         }.test()
-=======
-          setOf(aa, bb, cc)
-        }.equalUnderTheLaw(IO.just(setOf(10, 20, 30)), EQ())
->>>>>>> 18590e54
       }
 
       "$label - initial; isNotEmpty; take; put; take" {
@@ -155,7 +139,7 @@
 
       "$label - initial; take; put; take" {
         forAll(Gen.int(), Gen.int()) { a, b ->
-          IO.fx {
+          IO.fx<Nothing, Tuple3<Boolean, Int, Int>> {
             val av = !mvar.just(a)
             val isEmpty = !av.isEmpty()
             val r1 = !av.take()
@@ -179,7 +163,7 @@
 
       "$label - empty; read; put" {
         forAll(Gen.int()) { a ->
-          IO.fx {
+          IO.fx<Nothing, Int> {
             val av = !mvar.empty<Int>()
             val read = !av.read().fork()
             !av.put(a)
@@ -212,7 +196,7 @@
         // Ignored currently StackOverflows due to ListTraverse
         val count = 10000
 
-        fun consumer(ch: Channel<Int>, sum: Long): IO<Long> =
+        fun consumer(ch: Channel<Int>, sum: Long): IO<Nothing, Long> =
           ch.take().flatMap {
             it.fold({
               IO.just(sum) // we are done!
@@ -222,12 +206,12 @@
             })
           }
 
-        fun exec(channel: Channel<Int>): IO<Long> {
+        fun exec(channel: Channel<Int>): IO<Nothing, Long> {
           val consumerTask = consumer(channel, 0L)
           val tasks = (0 until count).map { i -> channel.put(Some(i)) }
           val producerTask = tasks.parSequence().flatMap { channel.put(None) }
 
-          return IO.fx {
+          return IO.fx<Nothing, Long> {
             val f1 = !producerTask.fork()
             val f2 = !consumerTask.fork()
             !f1.join()
@@ -240,13 +224,13 @@
       }
 
       "$label - producer-consumer parallel loop" {
-        fun producer(ch: Channel<Int>, list: List<Int>): IO<Unit> =
+        fun producer(ch: Channel<Int>, list: List<Int>): IO<Nothing, Unit> =
           when {
             list.isEmpty() -> ch.put(None).fix() // we are done!
             else -> ch.put(Some(list.first())).flatMap { producer(ch, list.drop(1)) } // next please
           }
 
-        fun consumer(ch: Channel<Int>, sum: Long): IO<Long> =
+        fun consumer(ch: Channel<Int>, sum: Long): IO<Nothing, Long> =
           ch.take().flatMap {
             it.fold({
               IO.just(sum) // we are done!
@@ -256,7 +240,7 @@
           }
 
         val count = 10000
-        val sumTask = IO.fx {
+        val sumTask = IO.fx<Nothing, Long> {
           val channel = !mvar.just(Option(0))
           val producerFiber = !producer(channel, (0 until count).toList()).fork()
           val consumerFiber = !consumer(channel, 0L).fork()
@@ -265,14 +249,14 @@
         }.equalUnderTheLaw(IO.just(count * (count - 1) / 2), EQ())
       }
 
-      fun testStackSequential(channel: MVar<ForIO, Int>): Tuple3<Int, IO<Int>, IO<Unit>> {
-        val count = 10000
-
-        fun readLoop(n: Int, acc: Int): IO<Int> =
+      fun testStackSequential(channel: MVar<IOPartialOf<Nothing>, Int>): Tuple3<Int, IO<Nothing, Int>, IO<Nothing, Unit>> {
+        val count = 10000
+
+        fun readLoop(n: Int, acc: Int): IO<Nothing, Int> =
           if (n > 0) channel.read().followedBy(channel.take().flatMap { readLoop(n - 1, acc + 1) })
           else IO.just(acc)
 
-        fun writeLoop(n: Int): IO<Unit> =
+        fun writeLoop(n: Int): IO<Nothing, Unit> =
           if (n > 0) channel.put(1).flatMap { writeLoop(n - 1) }
           else IO.just(Unit)
 
@@ -280,31 +264,31 @@
       }
 
       "$label - put is stack safe when repeated sequentially" {
-        IO.fx {
+        IO.fx<Nothing, Unit> {
           val channel = !mvar.empty<Int>()
           val (count, reads, writes) = testStackSequential(channel)
           !writes.fork()
           !reads
-          !effect { reads shouldBe count }
+          !IO.effect { reads shouldBe count }
         }.equalUnderTheLaw(IO.unit, EQ())
       }
 
       "$label - take is stack safe when repeated sequentially" {
-        IO.fx {
+        IO.fx<Nothing, Unit> {
           val channel = !mvar.empty<Int>()
           val (count, reads, writes) = testStackSequential(channel)
           val fr = !reads.fork()
           !writes
           val r = !fr.join()
-          !effect { r shouldBe count }
+          !IO.effect { r shouldBe count }
         }.equalUnderTheLaw(IO.unit, EQ())
       }
 
-      "$label - concurrent take and put" {
-        val count = 10000
-        IO.fx {
+      "!$label - concurrent take and put" {
+        val count = 10000
+        IO.fx<Nothing, Int> {
           val mvar = !mvar.empty<Int>()
-          val ref = !Ref(0)
+          val ref = !Ref<Nothing, Int>(0)
           val takes = (0 until count).map { mvar.read().map2(mvar.take()) { (a, b) -> a + b }.flatMap { x -> ref.update { it + x } } }.parSequence()
           val puts = (0 until count).map { mvar.put(1) }.parSequence()
           val f1 = !takes.fork()
@@ -316,11 +300,11 @@
       }
     }
 
-    fun concurrentTests(label: String, mvar: MVarFactory<ForIO>) {
+    fun concurrentTests(label: String, mvar: MVarFactory<IOPartialOf<Nothing>>) {
       tests(label, mvar)
 
       "$label - put is cancelable" {
-        IO.fx {
+        IO.fx<Nothing, Set<Int>> {
           val mVar = !mvar.just(0)
           !mVar.put(1).fork()
           val p2 = !mVar.put(2).fork()
@@ -335,7 +319,7 @@
       }
 
       "$label - take is cancelable" {
-        IO.fx {
+        IO.fx<Nothing, Set<Int>> {
           val mVar = !mvar.empty<Int>()
           val t1 = !mVar.take().fork()
           val t2 = !mVar.take().fork()
@@ -351,14 +335,14 @@
       }
 
       "$label - read is cancelable" {
-        IO.fx {
+        IO.fx<Nothing, Race2<Int, Int>> {
           val mVar = !mvar.empty<Int>()
           val finished = !Promise<Int>()
           val fiber = !mVar.read().flatMap(finished::complete).fork()
           !IO.sleep(100.milliseconds) // Give read callback a chance to register
           !fiber.cancel()
           !mVar.put(10)
-          val fallback = sleep(200.milliseconds).followedBy(IO.just(0))
+          val fallback = IO.sleep(200.milliseconds).followedBy(IO.just(0))
           !IO.raceN(finished.get(), fallback)
         }.equalUnderTheLaw(IO.just(Right(0)), EQ())
       }
@@ -370,4 +354,4 @@
 }
 
 // Signaling option, because we need to detect completion
-private typealias Channel<A> = MVar<ForIO, Option<A>>+private typealias Channel<A> = MVar<IOPartialOf<Nothing>, Option<A>>