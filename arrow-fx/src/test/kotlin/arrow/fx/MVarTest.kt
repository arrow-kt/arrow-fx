--- conflicted
+++ resolved
@@ -9,6 +9,7 @@
 import arrow.core.Tuple7
 import arrow.core.extensions.eq
 import arrow.core.toT
+import arrow.fx.IO.Companion.effect
 import arrow.fx.extensions.fx
 import arrow.fx.extensions.io.apply.map2
 import arrow.fx.extensions.io.async.async
@@ -78,13 +79,8 @@
           val aa = f1.join().bind()
           val bb = f2.join().bind()
 
-<<<<<<< HEAD
           !IO.effect { setOf(aa, bb) shouldBe setOf(10, 20) }
         }.test()
-=======
-          setOf(aa, bb)
-        }.shouldBeEq(IO.just(setOf(10, 20)), EQ())
->>>>>>> 3ac53b1e
       }
 
       "$label - empty; put; put; put; take; take; take" {
@@ -103,13 +99,8 @@
           f2.join().bind()
           f3.join().bind()
 
-<<<<<<< HEAD
           !IO.effect { setOf(aa, bb, cc) shouldBe setOf(10, 20, 30) }
         }.test()
-=======
-          setOf(aa, bb, cc)
-        }.shouldBeEq(IO.just(setOf(10, 20, 30)), EQ())
->>>>>>> 3ac53b1e
       }
 
       "$label - empty; take; take; take; put; put; put" {
@@ -128,13 +119,8 @@
           val bb = f2.join().bind()
           val cc = f3.join().bind()
 
-<<<<<<< HEAD
           !IO.effect { setOf(aa, bb, cc) shouldBe setOf(10, 20, 30) }
         }.test()
-=======
-          setOf(aa, bb, cc)
-        }.shouldBeEq(IO.just(setOf(10, 20, 30)), EQ())
->>>>>>> 3ac53b1e
       }
 
       "$label - initial; isNotEmpty; take; put; take" {
@@ -237,21 +223,13 @@
       }
 
       "$label - producer-consumer parallel loop" {
-<<<<<<< HEAD
         fun producer(ch: Channel<Int>, list: List<Int>): IO<Nothing, Unit> =
-=======
-        fun producer(ch: Channel<Long>, list: List<Long>): IO<Unit> =
->>>>>>> 3ac53b1e
           when {
             list.isEmpty() -> ch.put(None).fix() // we are done!
             else -> ch.put(Some(list.first())).flatMap { producer(ch, list.drop(1)) } // next please
           }
 
-<<<<<<< HEAD
         fun consumer(ch: Channel<Int>, sum: Long): IO<Nothing, Long> =
-=======
-        fun consumer(ch: Channel<Long>, sum: Long): IO<Long> =
->>>>>>> 3ac53b1e
           ch.take().flatMap {
             it.fold({
               IO.just(sum) // we are done!
@@ -260,17 +238,10 @@
             })
           }
 
-<<<<<<< HEAD
-        val count = 10000
-        val sumTask = IO.fx<Nothing, Long> {
-          val channel = !mvar.just(Option(0))
-          val producerFiber = !producer(channel, (0 until count).toList()).fork()
-=======
         val count = 10000L
-        IO.fx {
+        IO.fx<Nothing, Long> {
           val channel = !mvar.just(Option(0L))
           val producerFiber = !producer(channel, (0L until count).toList()).fork()
->>>>>>> 3ac53b1e
           val consumerFiber = !consumer(channel, 0L).fork()
           !producerFiber.join()
           !consumerFiber.join()
@@ -296,15 +267,9 @@
           val channel = !mvar.empty<Int>()
           val (count, reads, writes) = testStackSequential(channel)
           !writes.fork()
-<<<<<<< HEAD
-          !reads
-          !IO.effect { reads shouldBe count }
-        }.equalUnderTheLaw(IO.unit, EQ())
-=======
           val r = !reads
           !effect { r shouldBe count }
         }.shouldBeEq(IO.unit, EQ())
->>>>>>> 3ac53b1e
       }
 
       "$label - take is stack safe when repeated sequentially" {
@@ -314,23 +279,13 @@
           val fr = !reads.fork()
           !writes
           val r = !fr.join()
-<<<<<<< HEAD
-          !IO.effect { r shouldBe count }
-        }.equalUnderTheLaw(IO.unit, EQ())
-      }
-
-      "!$label - concurrent take and put" {
-        val count = 5000
-        IO.fx<Nothing, Int> {
-=======
           !effect { r shouldBe count }
         }.shouldBeEq(IO.unit, EQ())
       }
 
       "$label - concurrent take and put" {
         val count = 1_000
-        IO.fx {
->>>>>>> 3ac53b1e
+        IO.fx<Nothing, Int> {
           val mVar = !mvar.empty<Int>()
           val ref = !Ref<Int>(0)
           val takes = (0 until count).map { mVar.read().map2(mVar.take()) { (a, b) -> a + b }.flatMap { x -> ref.update { it + x } } }.parSequence()
@@ -348,11 +303,7 @@
       tests(label, mvar)
 
       "$label - put is cancellable" {
-<<<<<<< HEAD
         IO.fx<Nothing, Set<Int>> {
-=======
-        IO.fx {
->>>>>>> 3ac53b1e
           val mVar = !mvar.just(0)
           !mVar.put(1).fork()
           val p2 = !mVar.put(2).fork()
@@ -367,11 +318,7 @@
       }
 
       "$label - take is cancellable" {
-<<<<<<< HEAD
         IO.fx<Nothing, Set<Int>> {
-=======
-        IO.fx {
->>>>>>> 3ac53b1e
           val mVar = !mvar.empty<Int>()
           val t1 = !mVar.take().fork()
           val t2 = !mVar.take().fork()
@@ -387,11 +334,7 @@
       }
 
       "$label - read is cancellable" {
-<<<<<<< HEAD
         IO.fx<Nothing, Race2<Int, Int>> {
-=======
-        IO.fx {
->>>>>>> 3ac53b1e
           val mVar = !mvar.empty<Int>()
           val finished = !Promise<Int>()
           val fiber = !mVar.read().flatMap(finished::complete).fork()
@@ -405,11 +348,7 @@
     }
 
     tests("UncancellableMVar", MVar.factoryUncancellable(IO.async()))
-<<<<<<< HEAD
     concurrentTests("CancellableMVar", MVar.factoryCancellable(IO.concurrent()))
-=======
-    concurrentTests("cancellableMVar", MVar.factoryCancellable(IO.concurrent()))
->>>>>>> 3ac53b1e
   }
 }
 
