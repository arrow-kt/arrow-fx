--- conflicted
+++ resolved
@@ -7,34 +7,30 @@
 import arrow.core.Tuple3
 import arrow.core.Tuple4
 import arrow.core.Tuple7
-import arrow.core.extensions.eq
 import arrow.core.test.UnitSpec
-import arrow.core.test.laws.equalUnderTheLaw
 import arrow.core.toT
-import arrow.fx.IO.Companion.effect
 import arrow.fx.extensions.fx
-import arrow.fx.extensions.io.apply.map2
 import arrow.fx.extensions.io.async.async
 import arrow.fx.extensions.io.concurrent.concurrent
 import arrow.fx.extensions.io.concurrent.parSequence
 import arrow.fx.typeclasses.milliseconds
-import arrow.fx.test.eq.eq
-import arrow.fx.test.laws.shouldBeEq
+import arrow.fx.test.laws.equalUnderTheLaw
+import arrow.fx.typeclasses.ConcurrentSyntax
 import io.kotlintest.properties.Gen
 import io.kotlintest.properties.forAll
 import io.kotlintest.shouldBe
 
 class MVarTest : UnitSpec() {
 
+  fun <A> fx(c: suspend ConcurrentSyntax<IOPartialOf<Nothing>>.() -> A): IO<Nothing, A> =
+    IO.concurrent<Nothing>().fx.concurrent(c).fix()
+
   init {
 
     fun tests(label: String, mvar: MVarFactory<IOPartialOf<Nothing>>) {
-      fun IOOf<Nothing, Unit>.test(): Boolean =
-        equalUnderTheLaw(IO.unit, EQ())
-
       "$label - empty; put; isNotEmpty; take; put; take" {
         forAll(Gen.int(), Gen.int()) { a, b ->
-          IO.fx<Nothing, Unit> {
+          fx {
             val av = mvar.empty<Int>().bind()
             val isEmpty = av.isEmpty().bind()
             av.put(a).bind()
@@ -42,19 +38,14 @@
             val r1 = av.take().bind()
             av.put(b).bind()
             val r2 = av.take().bind()
-<<<<<<< HEAD
-            !IO.effect { Tuple4(isEmpty, isNotEmpty, r1, r2) shouldBe Tuple4(true, true, a, b) }
-          }.test()
-=======
             Tuple4(isEmpty, isNotEmpty, r1, r2)
-          }.equalUnderTheLaw(IO.just(Tuple4(true, true, a, b)), IO.eq())
->>>>>>> 56b4da53
+          }.equalUnderTheLaw(IO.just(Tuple4(true, true, a, b)))
         }
       }
 
       "$label - empty; tryPut; tryPut; isNotEmpty; tryTake; tryTake; put; take" {
         forAll(Gen.int(), Gen.int(), Gen.int()) { a, b, c ->
-          IO.fx<Nothing, Unit> {
+          fx {
             val av = mvar.empty<Int>().bind()
             val isEmpty = av.isEmpty().bind()
             val p1 = av.tryPut(a).bind()
@@ -64,21 +55,13 @@
             val r2 = av.tryTake().bind()
             av.put(c).bind()
             val r3 = av.take().bind()
-<<<<<<< HEAD
-            !IO.effect {
-              Tuple7(isEmpty, p1, p2, isNotEmpty, r1, r2, r3) shouldBe
-                Tuple7(true, true, false, true, Some(a), None, c)
-            }
-          }.test()
-=======
             Tuple7(isEmpty, p1, p2, isNotEmpty, r1, r2, r3)
-          }.equalUnderTheLaw(IO.just(Tuple7(true, true, false, true, Some(a), None, c)), IO.eq())
->>>>>>> 56b4da53
+          }.equalUnderTheLaw(IO.just(Tuple7(true, true, false, true, Some(a), None, c)))
         }
       }
 
       "$label - empty; take; put; take; put" {
-        IO.fx<Nothing, Unit> {
+        fx {
           val av = mvar.empty<Int>().bind()
 
           val f1 = av.take().fork().bind()
@@ -90,17 +73,12 @@
           val aa = f1.join().bind()
           val bb = f2.join().bind()
 
-<<<<<<< HEAD
-          !IO.effect { setOf(aa, bb) shouldBe setOf(10, 20) }
-        }.test()
-=======
           setOf(aa, bb)
-        }.shouldBeEq(IO.just(setOf(10, 20)), IO.eq())
->>>>>>> 56b4da53
+        }.equalUnderTheLaw(IO.just(setOf(10, 20)))
       }
 
       "$label - empty; put; put; put; take; take; take" {
-        IO.fx<Nothing, Unit> {
+        fx {
           val av = mvar.empty<Int>().bind()
 
           val f1 = av.put(10).fork().bind()
@@ -115,17 +93,12 @@
           f2.join().bind()
           f3.join().bind()
 
-<<<<<<< HEAD
-          !IO.effect { setOf(aa, bb, cc) shouldBe setOf(10, 20, 30) }
-        }.test()
-=======
           setOf(aa, bb, cc)
-        }.shouldBeEq(IO.just(setOf(10, 20, 30)), IO.eq())
->>>>>>> 56b4da53
+        }.equalUnderTheLaw(IO.just(setOf(10, 20, 30)))
       }
 
       "$label - empty; take; take; take; put; put; put" {
-        IO.fx<Nothing, Unit> {
+        fx {
           val av = mvar.empty<Int>().bind()
 
           val f1 = av.take().fork().bind()
@@ -140,71 +113,56 @@
           val bb = f2.join().bind()
           val cc = f3.join().bind()
 
-<<<<<<< HEAD
-          !IO.effect { setOf(aa, bb, cc) shouldBe setOf(10, 20, 30) }
-        }.test()
-=======
           setOf(aa, bb, cc)
-        }.shouldBeEq(IO.just(setOf(10, 20, 30)), IO.eq())
->>>>>>> 56b4da53
+        }.equalUnderTheLaw(IO.just(setOf(10, 20, 30)))
       }
 
       "$label - initial; isNotEmpty; take; put; take" {
         forAll(Gen.int(), Gen.int()) { a, b ->
-          IO.fx<Nothing, Unit> {
+          fx {
             val av = mvar.just(a).bind()
             val isNotEmpty = av.isNotEmpty().bind()
             val r1 = av.take().bind()
             av.put(b).bind()
             val r2 = av.take().bind()
 
-<<<<<<< HEAD
-            !IO.effect { Tuple3(isNotEmpty, r1, r2) shouldBe Tuple3(true, a, b) }
-          }.test()
-=======
             Tuple3(isNotEmpty, r1, r2)
-          }.equalUnderTheLaw(IO.just(Tuple3(true, a, b)), IO.eq())
->>>>>>> 56b4da53
+          }.equalUnderTheLaw(IO.just(Tuple3(true, a, b)))
         }
       }
 
       "$label - initial; take; put; take" {
         forAll(Gen.int(), Gen.int()) { a, b ->
-          IO.fx<Nothing, Tuple3<Boolean, Int, Int>> {
+          fx {
             val av = !mvar.just(a)
             val isEmpty = !av.isEmpty()
             val r1 = !av.take()
             !av.put(b)
             val r2 = !av.take()
             Tuple3(isEmpty, r1, r2)
-          }.equalUnderTheLaw(IO.just(Tuple3(false, a, b)), IO.eq())
+          }.equalUnderTheLaw(IO.just(Tuple3(false, a, b)))
         }
       }
 
       "$label - initial; read; take" {
         forAll(Gen.int()) { i ->
-          IO.fx<Nothing, Unit> {
+          fx {
             val av = mvar.just(i).bind()
             val read = av.read().bind()
             val take = av.take().bind()
-<<<<<<< HEAD
-            !IO.effect { (read toT take) shouldBe (i toT i) }
-          }.test()
-=======
             read toT take
-          }.equalUnderTheLaw(IO.just(i toT i), IO.eq())
->>>>>>> 56b4da53
+          }.equalUnderTheLaw(IO.just(i toT i))
         }
       }
 
       "$label - empty; read; put" {
         forAll(Gen.int()) { a ->
-          IO.fx<Nothing, Int> {
+          fx {
             val av = !mvar.empty<Int>()
             val read = !av.read().fork()
             !av.put(a)
             !read.join()
-          }.equalUnderTheLaw(IO.just(a), IO.eq())
+          }.equalUnderTheLaw(IO.just(a))
         }
       }
 
@@ -213,7 +171,7 @@
           mvar.put(null).flatMap { mvar.read() }
         }
 
-        task.shouldBeEq(IO.just(null), IO.eq())
+        task.equalUnderTheLaw(IO.just(null))
       }
 
       "$label - take/put test is stack safe" {
@@ -225,7 +183,7 @@
 
         val count = 10000
         val task = mvar.just(1).flatMap { ch -> loop(count, 0, ch) }
-        task.shouldBeEq(IO.just(count), IO.eq())
+        task.equalUnderTheLaw(IO.just(count))
       }
 
       "$label - stack overflow test" {
@@ -275,13 +233,13 @@
           }
 
         val count = 10000L
-        IO.fx<Nothing, Long> {
+        fx {
           val channel = !mvar.just(Option(0L))
           val producerFiber = !producer(channel, (0L until count).toList()).fork()
           val consumerFiber = !consumer(channel, 0L).fork()
           !producerFiber.join()
           !consumerFiber.join()
-        }.shouldBeEq(IO.just(count * (count - 1) / 2), IO.eq(Long.eq()))
+        }.equalUnderTheLaw(IO.just(count * (count - 1) / 2))
       }
 
       fun testStackSequential(channel: MVar<IOPartialOf<Nothing>, Int>): Tuple3<Int, IO<Nothing, Int>, IO<Nothing, Unit>> {
@@ -299,29 +257,29 @@
       }
 
       "$label - put is stack safe when repeated sequentially" {
-        IO.fx<Nothing, Unit> {
+        fx {
           val channel = !mvar.empty<Int>()
           val (count, reads, writes) = testStackSequential(channel)
           !writes.fork()
           val r = !reads
           !effect { r shouldBe count }
-        }.shouldBeEq(IO.unit, IO.eq())
+        }.equalUnderTheLaw(IO.unit)
       }
 
       "$label - take is stack safe when repeated sequentially" {
-        IO.fx<Nothing, Unit> {
+        fx {
           val channel = !mvar.empty<Int>()
           val (count, reads, writes) = testStackSequential(channel)
           val fr = !reads.fork()
           !writes
           val r = !fr.join()
           !effect { r shouldBe count }
-        }.shouldBeEq(IO.unit, IO.eq())
+        }.equalUnderTheLaw(IO.unit)
       }
 
       "$label - concurrent take and put" {
         val count = 1_000
-        IO.fx<Nothing, Int> {
+        fx {
           val mVar = !mvar.empty<Int>()
           val ref = !Ref<Int>(0)
           val takes = (0 until count).map { mVar.read().map2(mVar.take()) { (a, b) -> a + b }.flatMap { x -> ref.update { it + x } } }.parSequence()
@@ -331,7 +289,7 @@
           !f1.join()
           !f2.join()
           !ref.get()
-        }.shouldBeEq(IO.just(count * 2), IO.eq())
+        }.equalUnderTheLaw(IO.just(count * 2))
       }
     }
 
@@ -339,7 +297,7 @@
       tests(label, mvar)
 
       "$label - put is cancellable" {
-        IO.fx<Nothing, Set<Int>> {
+        fx {
           val mVar = !mvar.just(0)
           !mVar.put(1).fork()
           val p2 = !mVar.put(2).fork()
@@ -350,11 +308,11 @@
           val r1 = !mVar.take()
           val r3 = !mVar.take()
           setOf(r1, r3)
-        }.shouldBeEq(IO.just(setOf(1, 3)), IO.eq())
+        }.equalUnderTheLaw(IO.just(setOf(1, 3)))
       }
 
       "$label - take is cancellable" {
-        IO.fx<Nothing, Set<Int>> {
+        fx {
           val mVar = !mvar.empty<Int>()
           val t1 = !mVar.take().fork()
           val t2 = !mVar.take().fork()
@@ -366,27 +324,20 @@
           val r1 = !t1.join()
           val r3 = !t3.join()
           setOf(r1, r3)
-        }.shouldBeEq(IO.just(setOf(1, 3)), IO.eq())
+        }.equalUnderTheLaw(IO.just(setOf(1, 3)))
       }
 
       "$label - read is cancellable" {
-        IO.fx<Nothing, Race2<Int, Int>> {
+        fx {
           val mVar = !mvar.empty<Int>()
           val finished = !Promise<Int>()
           val fiber = !mVar.read().flatMap(finished::complete).fork()
           !IO.sleep(100.milliseconds) // Give read callback a chance to register
           !fiber.cancel()
           !mVar.put(10)
-<<<<<<< HEAD
           val fallback = IO.sleep(200.milliseconds).followedBy(IO.just(0))
           !IO.raceN(finished.get(), fallback)
-        }.shouldBeEq(IO.just(Right(0)), EQ())
-=======
-          val fallback = sleep(200.milliseconds).followedBy(IO.just(0))
-          val res = !IO.raceN(finished.get(), fallback)
-          !effect { res shouldBe Right(0) }
-        }.shouldBeEq(IO.unit, IO.eq())
->>>>>>> 56b4da53
+        }.equalUnderTheLaw(IO.just(Right(0)))
       }
     }
 
