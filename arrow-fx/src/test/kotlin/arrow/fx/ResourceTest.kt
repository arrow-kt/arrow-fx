--- conflicted
+++ resolved
@@ -1,8 +1,6 @@
 package arrow.fx
 
 import arrow.Kind
-import arrow.core.Right
-import arrow.core.Some
 import arrow.core.extensions.eq
 import arrow.core.extensions.list.traverse.traverse
 import arrow.core.extensions.monoid
@@ -17,8 +15,9 @@
 import arrow.fx.extensions.resource.monad.monad
 import arrow.fx.extensions.resource.monoid.monoid
 import arrow.fx.extensions.resource.selective.selective
+import arrow.fx.test.eq.eqK
 import arrow.fx.test.laws.forFew
-import arrow.fx.typeclasses.seconds
+import arrow.fx.typeclasses.Bracket
 import arrow.typeclasses.Eq
 import arrow.typeclasses.EqK
 import io.kotlintest.properties.Gen
@@ -26,15 +25,16 @@
 class ResourceTest : UnitSpec() {
   init {
 
-    val EQ: Eq<Kind<Kind<Kind<ForResource, ForIO>, Throwable>, Int>> = Resource.eqK().liftEq(Int.eq())
+    val EQ: Eq<Kind<Kind<Kind<ForResource, Kind<ForIO, Nothing>>, Throwable>, Int>> =
+      Resource.eqK<Nothing>().liftEq(Int.eq())
 
     testLaws(
-      MonadLaws.laws<ResourcePartialOf<IOPartialOf<Nothing>, Throwable>>(
-        Resource.monad(IO.bracket()),
-        Resource.functor(IO.bracket()),
-        Resource.applicative(IO.bracket()),
-        Resource.selective(IO.bracket()),
-        Resource.genK(),
+      MonadLaws.laws(
+        Resource.monad(IO.bracket<Nothing>()),
+        Resource.functor(IO.bracket<Nothing>()),
+        Resource.applicative(IO.bracket<Nothing>()),
+        Resource.selective(IO.bracket<Nothing>()),
+        Resource.genK(IO.bracket<Nothing>()),
         Resource.eqK()
       ),
       MonoidLaws.laws(Resource.monoid(Int.monoid(), IO.bracket<Nothing>()), Gen.int().map { Resource.just(it, IO.bracket<Nothing>()) }, EQ)
@@ -44,7 +44,7 @@
       forFew(5, Gen.list(Gen.string())) { l ->
         val released = mutableListOf<String>()
         l.traverse(Resource.applicative(IO.bracket<Nothing>())) {
-          Resource({ IO { it } }, { r -> IO { released.add(r); Unit } }, IO.bracket())
+          Resource({ IO { it } }, { r -> IO { released.add(r); Unit } }, IO.bracket<Nothing>())
         }.fix().use { IO.unit }.fix().unsafeRunSync()
 
         l == released.reversed()
@@ -53,38 +53,30 @@
   }
 }
 
-<<<<<<< HEAD
-private fun Resource.Companion.eqK() = object : EqK<ResourcePartialOf<IOPartialOf<Nothing>, Throwable>> {
-  override fun <A> Kind<ResourcePartialOf<IOPartialOf<Nothing>, Throwable>, A>.eqK(other: Kind<ResourcePartialOf<IOPartialOf<Nothing>, Throwable>, A>, EQ: Eq<A>): Boolean =
-=======
-fun Resource.Companion.eqK() = object : EqK<ResourcePartialOf<ForIO, Throwable>> {
-  override fun <A> Kind<ResourcePartialOf<ForIO, Throwable>, A>.eqK(other: Kind<ResourcePartialOf<ForIO, Throwable>, A>, EQ: Eq<A>): Boolean =
->>>>>>> 56b4da53
-    (this.fix() to other.fix()).let {
-      val ls = it.first.use(IO.Companion::just).fix().attempt()
-      val rs = it.second.use(IO.Companion::just).fix().attempt()
-      val compare = IO.applicative<Nothing>().mapN(ls, rs) { (l, r) -> l == r }.fix()
+fun <E> Resource.Companion.eqK(EQE: Eq<E> = Eq.any()) =
+  object : EqK<ResourcePartialOf<IOPartialOf<E>, Throwable>> {
+    override fun <A> Kind<ResourcePartialOf<IOPartialOf<E>, Throwable>, A>.eqK(other: Kind<ResourcePartialOf<IOPartialOf<E>, Throwable>, A>, EQ: Eq<A>): Boolean =
+      (this.fix() to other.fix()).let {
+        IO.eqK(EQE).liftEq(EQ).run {
+          val ls = it.first.use(IO.Companion::just)
+          val rs = it.second.use(IO.Companion::just)
+          ls.eqv(rs)
+        }
+      }
+  }
 
-      compare.unsafeRunTimed(5.seconds) == Some(Right(true))
+fun <F> Resource.Companion.genK(BF: Bracket<F, Throwable>): GenK<ResourcePartialOf<F, Throwable>> =
+  object : GenK<ResourcePartialOf<F, Throwable>>, Bracket<F, Throwable> by BF {
+    override fun <A> genK(gen: Gen<A>): Gen<Kind<ResourcePartialOf<F, Throwable>, A>> {
+      val allocate = gen.map { Resource({ just(it) }, { _ -> unit() }, this) }
+
+      return Gen.oneOf(
+        // Allocate
+        allocate,
+        // Suspend
+        allocate.map { Resource.Suspend(just(it), this) },
+        // Bind
+        allocate.map { it.flatMap { a -> just(a, this) } }
+      )
     }
-}
-
-<<<<<<< HEAD
-private fun Resource.Companion.genK() = object : GenK<ResourcePartialOf<IOPartialOf<Nothing>, Throwable>> {
-  override fun <A> genK(gen: Gen<A>): Gen<Kind<ResourcePartialOf<IOPartialOf<Nothing>, Throwable>, A>> {
-=======
-fun Resource.Companion.genK() = object : GenK<ResourcePartialOf<ForIO, Throwable>> {
-  override fun <A> genK(gen: Gen<A>): Gen<Kind<ResourcePartialOf<ForIO, Throwable>, A>> {
->>>>>>> 56b4da53
-    val allocate = gen.map { Resource({ IO.just(it) }, { _ -> IO.unit }, IO.bracket()) }
-
-    return Gen.oneOf(
-      // Allocate
-      allocate,
-      // Suspend
-      allocate.map { Resource.Suspend(IO.just(it), IO.bracket()) },
-      // Bind
-      allocate.map { it.flatMap { a -> just(a, IO.bracket<Nothing>()) } }
-    )
-  }
-}+  }