--- conflicted
+++ resolved
@@ -30,20 +30,15 @@
 import arrow.higherkind
 import arrow.streams.internal.freec.eq.eq
 import arrow.streams.internal.freec.monad.monad
-<<<<<<< HEAD
-import arrow.test.UnitSpec
-import arrow.test.generators.GenK
-import arrow.test.generators.functionAToB
-import arrow.test.generators.throwable
-=======
 import arrow.streams.internal.freec.monadDefer.monadDefer
+import arrow.streams.internal.freec.functor.functor
+import arrow.streams.internal.freec.applicative.applicative
 import arrow.core.test.UnitSpec
 import arrow.core.test.generators.GenK
 import arrow.core.test.generators.functionAToB
 import arrow.core.test.generators.throwable
 import arrow.core.test.laws.EqLaws
 import arrow.fx.test.laws.MonadDeferLaws
->>>>>>> 56b4da53
 import arrow.typeclasses.Eq
 import arrow.typeclasses.EqK
 import io.kotlintest.properties.Gen
@@ -127,24 +122,24 @@
         }
     }
 
-    // testLaws(
-    //   EqLaws.laws(EQ, genOps()),
-    //   MonadDeferLaws.laws(
-    //     Ops,
-    //     opsGENK,
-    //     EQK
-    //   )
-    // )
-    // testLaws(
-    //   MonadDeferLaws.laws(
-    //     SC = FreeC.monadDefer(),
-    //     FF = FreeC.functor(),
-    //     AP = FreeC.applicative(),
-    //     SL = FreeC.monad(),
-    //     GENK = opsGENK,
-    //     EQK = EQK
-    //
-    //   ))
+    testLaws(
+      EqLaws.laws(EQ, genOps()),
+      MonadDeferLaws.laws(
+        Ops,
+        opsGENK,
+        EQK
+      )
+    )
+    testLaws(
+      MonadDeferLaws.laws(
+        SC = FreeC.monadDefer(),
+        FF = FreeC.functor(),
+        AP = FreeC.applicative(),
+        SL = FreeC.monad(),
+        GENK = opsGENK,
+        EQK = EQK
+
+      ))
 
     "Can interpret an ADT as Free operations" {
       program.foldMap(eitherInterpreter, Either.monadError()).fix() shouldBe Right(Some(-30))
