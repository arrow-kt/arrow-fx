--- conflicted
+++ resolved
@@ -23,11 +23,7 @@
     testCompileOnly "io.arrow-kt:arrow-meta:$VERSION_NAME"
     testRuntime "org.junit.vintage:junit-vintage-engine:$JUNIT_VINTAGE_VERSION"
     testCompile "io.kotlintest:kotlintest-runner-junit5:$KOTLIN_TEST_VERSION"
-<<<<<<< HEAD
-    testCompile "io.arrow-kt:arrow-test:$VERSION_NAME"
-=======
     testCompile project(":arrow-fx-test")
->>>>>>> 6e60041e
 
     compile "io.reactivex.rxjava2:rxjava:$RX_JAVA_VERSION"
 }