--- conflicted
+++ resolved
@@ -7,21 +7,21 @@
 import arrow.fx.reactor.MonoKOf
 import arrow.fx.reactor.extensions.fx
 import arrow.fx.reactor.extensions.monok.async.async
+import arrow.fx.reactor.extensions.monok.functor.functor
+import arrow.fx.reactor.extensions.monok.applicative.applicative
+import arrow.fx.reactor.extensions.monok.monad.monad
+import arrow.fx.reactor.extensions.monok.timer.timer
+import arrow.fx.reactor.extensions.monok.async.async
 import arrow.fx.reactor.extensions.monok.monad.flatMap
 import arrow.fx.reactor.fix
 import arrow.fx.reactor.k
 import arrow.fx.reactor.unsafeRunSync
 import arrow.fx.reactor.value
 import arrow.fx.typeclasses.ExitCase
-<<<<<<< HEAD
-import arrow.test.UnitSpec
-import arrow.test.generators.GenK
-=======
 import arrow.core.test.UnitSpec
 import arrow.core.test.generators.GenK
 import arrow.fx.test.laws.AsyncLaws
 import arrow.fx.test.laws.TimerLaws
->>>>>>> 56b4da53
 import arrow.typeclasses.Eq
 import arrow.typeclasses.EqK
 import io.kotlintest.matchers.startWith
@@ -72,10 +72,10 @@
   }
 
   init {
-    // testLaws(
-    //   AsyncLaws.laws(MonoK.async(), MonoK.functor(), MonoK.applicative(), MonoK.monad(), MonoK.genK(), EQK(), testStackSafety = false),
-    //   TimerLaws.laws(MonoK.async(), MonoK.timer(), EQK())
-    // )
+    testLaws(
+      AsyncLaws.laws(MonoK.async(), MonoK.functor(), MonoK.applicative(), MonoK.monad(), MonoK.genK(), EQK(), testStackSafety = false),
+      TimerLaws.laws(MonoK.async(), MonoK.timer(), EQK())
+    )
 
     "Multi-thread Monos finish correctly" {
       val value: Mono<Long> = MonoK.fx {
